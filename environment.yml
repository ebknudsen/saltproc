name: saltproc-env
channels:
  - conda-forge
  - defaults
dependencies:
  - pyne>=0.5.11
  - numpy>=1.14.0
  - pytables
  - networkx
  - pydotplus
  - pytest
<<<<<<< HEAD
  - jsonschema
=======
  - pip:
    - argparse==1.4.0
>>>>>>> 88c5c94c
<|MERGE_RESOLUTION|>--- conflicted
+++ resolved
@@ -9,9 +9,6 @@
   - networkx
   - pydotplus
   - pytest
-<<<<<<< HEAD
   - jsonschema
-=======
   - pip:
-    - argparse==1.4.0
->>>>>>> 88c5c94c
+    - argparse==1.4.0