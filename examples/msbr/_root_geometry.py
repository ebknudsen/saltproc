import openmc
import numpy as np

def shared_root_geometry():
    cr_boundary = openmc.model.rectangular_prism(15.24*2, 15.24*2)
    core_base = openmc.ZPlane(z0=0.0, name='core_base')
    core_top = openmc.ZPlane(z0=449.58, name='core_top')

    s1 = openmc.model.IsogonalOctagon(center=(0.0,0.0), r1=208.28, r2=222.71, name='base_octader')
    s2 = openmc.model.IsogonalOctagon(center=(0.0,0.0), r1=218.44, r2=215.53, name='smaller_octader')
    s3 = openmc.model.IsogonalOctagon(center=(0.0,0.0), r1=228.60, r2=193.97, name='smallest_octader')

    zone_i_boundary = (s1, s2, s3)

    zone_ii_boundary = openmc.ZCylinder(r=256.032, name='iib_boundary')
    annulus_boundary = openmc.ZCylinder(r=261.112, name='annulus_boundary')
    lower_plenum_boundary = openmc.ZPlane(z0=-7.62, name='lower_plenum_boundary')

    zone_bounds = (cr_boundary, zone_i_boundary, zone_ii_boundary)
    core_bounds = (annulus_boundary, lower_plenum_boundary, core_base, core_top)
    radial_reflector_boundary = openmc.ZCylinder(r=338.328, name='radial_reflector_boundary')
    bottom_reflector_boundary = openmc.ZPlane(z0=-76.2, name='bottom_axial_reflector_boundary')
    top_reflector_boundary = openmc.ZPlane(z0=525.78, name='top_axial_reflector_boundary')
    reflector_bounds = (radial_reflector_boundary,
                        bottom_reflector_boundary,
                        top_reflector_boundary)

    radial_vessel_boundary = openmc.ZCylinder(r=343.408, name='radial_vessel_wall', boundary_type='vacuum')
    bottom_vessel_boundary = openmc.ZPlane(z0=-81.28, name='bottom_vessel_wall', boundary_type='vacuum')
    top_vessel_boundary = openmc.ZPlane(z0=530.86, name='top_vessel_wall', boundary_type='vacuum')

    vessel_bounds = (radial_vessel_boundary,
                     bottom_vessel_boundary,
                     top_vessel_boundary)

    return zone_bounds, core_bounds, reflector_bounds, vessel_bounds

def zoneIIB(zone_i_boundary, zone_ii_boundary, annulus_boundary, core_base, core_top, moder, fuel, optimized):
    # Large elements
    large_angular_width = 3.538
    large_half_w = large_angular_width / 2
    large_positions = np.linspace(0, 315, 8)
    r_outer = 256.032
    r_big1 = 229.6
    r_big2 = 223.6
    rb_1 = (r_big1, r_outer)
    rb_2 = (r_big2, r_outer)
    big_radii = [rb_1, rb_2] * 4
    small_radii = (207.28, r_outer)

    r_hole = 3.0875
    hole_args = ({'x0': 242.679, 'y0': 0.0, 'r': r_hole},
                 {'x0': 171.60, 'y0': 171.60, 'r': r_hole},
                 {'x0': 0.0, 'y0': 242.679, 'r': r_hole},
                 {'x0': -171.60, 'y0': 171.60, 'r': r_hole},
                 {'x0': -242.679, 'y0': 0.0, 'r': r_hole},
                 {'x0': -171.60, 'y0': -171.60, 'r': r_hole},
                 {'x0': 0.0, 'y0': -242.697, 'r': r_hole},
                 {'x0': 171.60, 'y0': -171.60, 'r': r_hole})

    # Small elements
    small_angular_width = 0.96
    adjacent_angular_offset = 0.675 #27/40
    small_elems_per_octant = 25

    elem_cells = []
    zone_iib_reg = None
    for i, pos in enumerate(large_positions):
        pos = np.round(pos, 3)
        r1_big, r2_big = big_radii[i]
        t1_big = pos - large_half_w
        t2_big = pos + large_half_w
        s1 = openmc.model.CylinderSector(r1_big, r2_big, t1_big, t2_big, name=f'iib_large_element_{pos}')
        s2 = openmc.ZCylinder(**hole_args[i])
<<<<<<< HEAD
        if isinstance(zone_iib_reg, openmc.Region):
            zone_iib_reg = zone_iib_reg & +s1
        else:
            zone_iib_reg = +s1

        elem_cells.append(openmc.Cell(fill=moder, region=(-s1 & +s2), name=f'iib_large_element_{pos}'))
        elem_cells.append(openmc.Cell(fill=fuel, region=(-s2),
                                      name=f'iib_large_element_fuel_hole_{pos}'))
        t1_small = t2_big + adjacent_angular_offset
        r1_small, r2_small = small_radii
=======

        elem_cells.append(openmc.Cell(fill=moder, region=(-s1 & +s2), name=f'iib_large_element_{pos}'))
        elem_cells.append(openmc.Cell(fill=fuel, region=(-s2), name=f'iib_large_element_fuel_hole_{pos}'))

        t1_small = t2_big + adjacent_angular_offset
        r1_small, r2_small = small_radii

        if optimized:
            # Inter element fuel channel
            s3 = openmc.model.CylinderSector(r1_small, r2_small, t2_big, t1_small)
            cpos = t2_big + (adjacent_angular_offset / 2)
            cpos = np.round(cpos, 3)
            elem_cells.append(openmc.Cell(fill=fuel, region=-s3, name=f'inter_element_fuel_channel_{cpos}'))

            t4a = t1_big - adjacent_angular_offset
            s4 = openmc.model.CylinderSector(r1_small, r1_big, t4a, t1_small)
            elem_cells.append(openmc.Cell(fill=fuel, region=-s4, name=f'inter_element_fuel_channel_{pos}'))
        else:
            if isinstance(zone_iib_reg, openmc.Region):
                zone_iib_reg = zone_iib_reg & +s1
            else:
                zone_iib_reg = +s1
>>>>>>> d40074b0

        for i in range(0, small_elems_per_octant):
            t2_small = t1_small + small_angular_width

            # reflector element
<<<<<<< HEAD
            s5 = openmc.model.CylinderSector(r1_small, r2_small, t1_small, t2_small)
            pos = t2_small - (small_angular_width / 2)
            pos = np.round(pos, 3)
            elem_cells.append(openmc.Cell(fill=moder, region=-s5, name=f'iib_small_element_{pos}'))
            zone_iib_reg = zone_iib_reg & +s5
            t1_small = t2_small + adjacent_angular_offset

    #universe_id=10
    iib = openmc.Universe(name='zone_iib')
    iib.add_cells(elem_cells)
    iib.add_cell(openmc.Cell(fill=fuel, region=zone_iib_reg, name='zone_iib_fuel'))

    c1 = openmc.Cell(fill=iib, region=(~zone_i_boundary &
                                       -zone_ii_boundary &
                                       +core_base &
                                       -core_top), name='zone_iib')
    return c1
=======
            pos = t2_small - (small_angular_width / 2)
            pos = np.round(pos, 3)
            s5 = openmc.model.CylinderSector(r1_small, r2_small, t1_small, t2_small, name=f'iib_small_element_{pos}')
            elem_cells.append(openmc.Cell(fill=moder, region=-s5, name=f'iib_small_element_{pos}'))

            t1_small = t2_small + adjacent_angular_offset

            if optimized:
                # inter-element fuel channel
                cpos = t2_small + (adjacent_angular_offset/2)
                cpos = np.round(cpos, 3)
                s6 = openmc.model.CylinderSector(r1_small, r2_small, t2_small, t1_small,  name=f'inter_element_fuel_channel_{cpos}')
                elem_cells.append(openmc.Cell(fill=fuel, region=-s6, name=f'inter_element_fuel_channel_{cpos}'))
            else:
                zone_iib_reg = zone_iib_reg & +s5

    #universe_id=10
    iib = openmc.Universe(name='zone_iib', cells=elem_cells)
    s1, s2, s3 = zone_i_boundary
    if optimized:
        oct1_maxy, oct1_miny, oct1_maxx, oct1_minx, oct1_ur, oct1_br, oct1_bl, oct1_ul = list((-s1).get_surfaces().values())
        oct2_maxy, oct2_miny, oct2_maxx, oct2_minx, oct2_ur, oct2_br, oct2_bl, oct2_ul = list((-s3).get_surfaces().values())
        oct3_maxy, oct3_miny, oct3_maxx, oct3_minx, oct3_ur, oct3_br, oct3_bl, oct3_ul = list((-s2).get_surfaces().values())

        cap_r =(+oct3_maxx & -zone_ii_boundary)

        c23_urr = (+oct2_maxx & -oct3_maxx & -oct3_ur & +oct2_ur)
        c12_urr = (+oct1_maxx & -oct3_maxx & -oct2_ur & +oct1_ur)
        cap_ur = (-oct3_maxy & -oct3_maxx & -oct1_ur & -zone_ii_boundary)
        c12_uru = (+oct1_maxy & -oct3_maxy & -oct2_ur & +oct1_ur)
        c23_uru = (+oct2_maxy & -oct3_maxy & -oct3_ur & +oct2_ur)

        cap_u = (+oct3_maxy & -zone_ii_boundary)

        c23_ulu = (+oct2_maxy & -oct3_maxy & +oct3_ul & -oct2_ul)
        c12_ulu = (+oct1_maxy & -oct3_maxy & +oct2_ul & -oct1_ul)
        cap_ul = (-oct3_maxy & +oct3_minx & +oct1_ul & -zone_ii_boundary)
        c12_ull = (-oct1_minx & +oct3_minx & +oct2_ul & -oct1_ul)
        c23_ull = (-oct2_minx & +oct3_minx & +oct3_ul & -oct2_ul)

        cap_l = (-oct3_minx & -zone_ii_boundary)

        c23_bll = (-oct2_minx & +oct3_minx & +oct3_bl & -oct2_bl)
        c12_bll = (-oct1_minx & +oct3_minx & +oct2_bl & -oct1_bl)
        cap_bl  = (+oct3_minx & +oct3_miny & +oct1_bl & -zone_ii_boundary)
        c12_blb = (-oct1_miny & +oct3_miny & +oct2_bl & -oct1_bl)
        c23_blb = (-oct2_miny & +oct3_miny & +oct3_bl & -oct2_bl)

        cap_b = (-oct3_miny & -zone_ii_boundary)

        c23_brb = (-oct2_miny & +oct3_miny & -oct3_br & +oct2_br)
        c12_brb = (-oct1_miny & +oct3_miny & -oct2_br & +oct1_br)
        cap_rb = (-oct3_maxx & +oct3_miny & -oct1_br & -zone_ii_boundary)
        c12_brr = (+oct1_maxx & -oct3_maxx & -oct2_br & +oct1_br)
        c23_brr = (+oct2_maxx & -oct3_maxx & -oct3_br & +oct2_br)

        regs = ([cap_r, 'cap_r'], [c23_urr, '23_urr'], [c12_urr, '12_urr'],
                [cap_ur, 'cap_ur'], [c12_uru, '12_uru'], [c23_uru, '23_uru'],
                [cap_u, 'cap_u'], [c23_ulu, '23_ulu'], [c12_ulu, '12_ulu'],
                [cap_ul, 'cap_ul'], [c12_ull, '12_ull'], [c23_ull, '23_ull'],
                [cap_l, 'cap_l'], [c23_bll, '23_bll'], [c12_bll, '12_bll'],
                [cap_bl, 'cap_bl'], [c12_blb, '12_blb'], [c23_blb, '23_blb'],
                [cap_b, 'cap_b'], [c23_brb, '23_brb'], [c12_brb, '12_brb'],
                [cap_rb, 'cap_rb'], [c12_brr, '12_brr'], [c23_brr, '23_brr'])

        iib_cells = []
        for reg, name in regs:
            iib_cells.append(openmc.Cell(fill=iib, region=(reg & +core_base & -core_top), name=f'zone_iib_{name}'))


    else:
        iib.add_cell(openmc.Cell(fill=fuel, region=zone_iib_reg, name='zone_iib_fuel'))
        iib_cells = [openmc.Cell(fill=iib, region=(+s1 & +s2 & +s3 &
                                                   -zone_ii_boundary &
                                                   +core_base &
                                                   -core_top), name='zone_iib')]
    return iib_cells
>>>>>>> d40074b0

def annulus(zone_ii_boundary, annulus_boundary, core_base, core_top, fuel):
    annulus_reg = +zone_ii_boundary & -annulus_boundary & +core_base & -core_top
    c1 = openmc.Cell(fill=fuel, region=annulus_reg, name='annulus')
    return c1

def lower_plenum(core_base, lower_plenum_boundary, annulus_boundary, fuel):
    lower_plenum_reg = -core_base & +lower_plenum_boundary & -annulus_boundary
    c1 = openmc.Cell(fill=fuel, region=lower_plenum_reg, name='lower_plenum')
    return c1

def reflectors(annulus_boundary,
               radial_reflector_boundary,
               lower_plenum_boundary,
               bottom_reflector_boundary,
               core_top,
               top_reflector_boundary,
               moder):
    radial_reflector_reg = +annulus_boundary & -radial_reflector_boundary & +bottom_reflector_boundary & -top_reflector_boundary
    bottom_reflector_reg = -annulus_boundary & -lower_plenum_boundary & +bottom_reflector_boundary
    top_reflector_reg = -annulus_boundary & +core_top & -top_reflector_boundary

    c1 = openmc.Cell(fill=moder, region=radial_reflector_reg, name='radial_reflector')
    c2 = openmc.Cell(fill=moder, region=bottom_reflector_reg, name='bottom_axial_reflector')
    c3 = openmc.Cell(fill=moder, region=top_reflector_reg, name='top_axial_reflector')
    return c1, c2, c3

def vessel(radial_reflector_boundary,
           radial_vessel_boundary,
           bottom_vessel_boundary,
           top_vessel_boundary,
           top_reflector_boundary,
           bottom_reflector_boundary,
           hast):
    radial_vessel_reg = +radial_reflector_boundary & -radial_vessel_boundary & -top_vessel_boundary & +bottom_vessel_boundary
    bottom_vessel_reg = -radial_reflector_boundary & -bottom_reflector_boundary & +bottom_vessel_boundary
    top_vessel_reg = -radial_reflector_boundary & -top_vessel_boundary & +top_reflector_boundary

    c1 = openmc.Cell(fill=hast, region=radial_vessel_reg, name='radial_vessel_wall')
    c2 = openmc.Cell(fill=hast, region=bottom_vessel_reg, name='bottom_vessel_wall')
    c3 = openmc.Cell(fill=hast, region=top_vessel_reg, name='top_vessel_wall')
    return c1, c2, c3<|MERGE_RESOLUTION|>--- conflicted
+++ resolved
@@ -72,18 +72,6 @@
         t2_big = pos + large_half_w
         s1 = openmc.model.CylinderSector(r1_big, r2_big, t1_big, t2_big, name=f'iib_large_element_{pos}')
         s2 = openmc.ZCylinder(**hole_args[i])
-<<<<<<< HEAD
-        if isinstance(zone_iib_reg, openmc.Region):
-            zone_iib_reg = zone_iib_reg & +s1
-        else:
-            zone_iib_reg = +s1
-
-        elem_cells.append(openmc.Cell(fill=moder, region=(-s1 & +s2), name=f'iib_large_element_{pos}'))
-        elem_cells.append(openmc.Cell(fill=fuel, region=(-s2),
-                                      name=f'iib_large_element_fuel_hole_{pos}'))
-        t1_small = t2_big + adjacent_angular_offset
-        r1_small, r2_small = small_radii
-=======
 
         elem_cells.append(openmc.Cell(fill=moder, region=(-s1 & +s2), name=f'iib_large_element_{pos}'))
         elem_cells.append(openmc.Cell(fill=fuel, region=(-s2), name=f'iib_large_element_fuel_hole_{pos}'))
@@ -106,31 +94,11 @@
                 zone_iib_reg = zone_iib_reg & +s1
             else:
                 zone_iib_reg = +s1
->>>>>>> d40074b0
 
         for i in range(0, small_elems_per_octant):
             t2_small = t1_small + small_angular_width
 
             # reflector element
-<<<<<<< HEAD
-            s5 = openmc.model.CylinderSector(r1_small, r2_small, t1_small, t2_small)
-            pos = t2_small - (small_angular_width / 2)
-            pos = np.round(pos, 3)
-            elem_cells.append(openmc.Cell(fill=moder, region=-s5, name=f'iib_small_element_{pos}'))
-            zone_iib_reg = zone_iib_reg & +s5
-            t1_small = t2_small + adjacent_angular_offset
-
-    #universe_id=10
-    iib = openmc.Universe(name='zone_iib')
-    iib.add_cells(elem_cells)
-    iib.add_cell(openmc.Cell(fill=fuel, region=zone_iib_reg, name='zone_iib_fuel'))
-
-    c1 = openmc.Cell(fill=iib, region=(~zone_i_boundary &
-                                       -zone_ii_boundary &
-                                       +core_base &
-                                       -core_top), name='zone_iib')
-    return c1
-=======
             pos = t2_small - (small_angular_width / 2)
             pos = np.round(pos, 3)
             s5 = openmc.model.CylinderSector(r1_small, r2_small, t1_small, t2_small, name=f'iib_small_element_{pos}')
@@ -208,7 +176,6 @@
                                                    +core_base &
                                                    -core_top), name='zone_iib')]
     return iib_cells
->>>>>>> d40074b0
 
 def annulus(zone_ii_boundary, annulus_boundary, core_base, core_top, fuel):
     annulus_reg = +zone_ii_boundary & -annulus_boundary & +core_base & -core_top
