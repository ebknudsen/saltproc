--- conflicted
+++ resolved
@@ -396,15 +396,9 @@
 radial_reflector_boundary, bottom_reflector_boundary, top_reflector_boundary = reflector_bounds
 radial_vessel_boundary, bottom_vessel_boundary, top_vessel_boundary= vessel_bounds
 
-<<<<<<< HEAD
-main = main_lattice(zone_i_boundary, cr_boundary, core_base, core_top)
-cr = cr_lattice(cr_boundary, core_base, core_top)
-iib = zoneIIB(zone_i_boundary, zone_ii_boundary, annulus_boundary, core_base, core_top, moder, fuel)
-=======
 main = main_lattice(zone_i_boundary, cr_boundary, core_base, core_top, optimized)
 cr = cr_lattice(cr_boundary, core_base, core_top, optimized)
 iib = zoneIIB(zone_i_boundary, zone_ii_boundary, annulus_boundary, core_base, core_top, moder, fuel, optimized)
->>>>>>> d40074b0
 a = annulus(zone_ii_boundary, annulus_boundary, core_base, core_top, fuel)
 lp = lower_plenum(core_base, lower_plenum_boundary, annulus_boundary, fuel)
 
@@ -425,14 +419,9 @@
            hast)
 
 geo = openmc.Geometry()
-<<<<<<< HEAD
-univ = openmc.Universe()
-univ.add_cells([cr, main, iib, lp, a, rr, rb, rt, vr, vb, vt])
-=======
 univ = openmc.Universe(cells=[cr, lp, a, rr, rb, rt, vr, vb, vt])
 univ.add_cells(main)
 univ.add_cells(iib)
->>>>>>> d40074b0
 
 geo.root_universe = univ
 if not optimized:
