--- conflicted
+++ resolved
@@ -34,17 +34,10 @@
         Name of depletion code.
     exec_path : str
         Path to depletion code executable.
-<<<<<<< HEAD
     template_path : str
         Path to user input file for depletion code.
     input_path : str
         Name of input file for depletion code rerunning.
-=======
-    template_fname : str
-        Path to template input file for depletion code.
-    input_fname : str
-        Path to input file for depletion code rerunning.
->>>>>>> 02c20aab
     iter_matfile : str
         Name of iterative, rewritable material file for depletion code
         rerunning. This file is modified during  the simulation.
@@ -467,15 +460,9 @@
         self.param['fission_mass_bds'] = res['INI_FMASS'][1]
         self.param['fission_mass_eds'] = res['TOT_FMASS'][1]
 
-<<<<<<< HEAD
     def read_depcode_template(self, template_path):
-        """Reads prepared template (input) file for depeletion code for further
-        changes in the file to prepare input file for multiple runs.
-=======
-    def read_depcode_template(self, template_fname):
-        """Reads prepared Serpent2 template (input) file for use in
-        other class functions that prepare the input file for multiple runs.
->>>>>>> 02c20aab
+        """Reads prepared Serpent2 template (input)  file for use in
+		other class functions that prepare the input file for multiple runs.
 
         Parameters
         ----------
