from saltproc import DepcodeSerpent
from saltproc import DepcodeOpenMC
from saltproc import Simulation
from saltproc import Materialflow
from saltproc import Process
from saltproc import Reactor
from saltproc import Sparger
from saltproc import Separator
# from depcode import Depcode
# from simulation import Simulation
# from materialflow import Materialflow
import os
import copy
import json
import jsonschema
from collections import OrderedDict
import gc
import networkx as nx
import pydotplus
import argparse
import numpy as np

def run():
    """ Inititializes main run.
    """
    nodes, cores, sp_input = parse_arguments()
    process_input_file, path_input_file, obj_inp = read_main_input(sp_input)
    _print_simulation_input_info(obj_in[1], obj_inp[0])
    # Intializing objects
    depcode = _create_depcode_object(obj_inp[0])
    simulation = _create_simulation_object(obj_inp[1])
    msr = _create_reactor_object(obj_inp[2])

    # Check: Restarting previous simulation or starting new?
    simulation.check_restart()
    # Run sequence
    # Start sequence
    for dep_step in range(len(msr.dep_step_length_cumulative)):
        print("\n\n\nStep #%i has been started" % (dep_step + 1))
        simulation.sim_depcode.write_depcode_input(msr,
                                                   dep_step,
                                                   simulation.restart_flag)
        depcode.run_depcode(cores, nodes)
        if dep_step == 0 and simulation.restart_flag is False:  # First step
            # Read general simulation data which never changes
            simulation.store_run_init_info()
            # Parse and store data for initial state (beginning of dep_step)
            mats = depcode.read_dep_comp(False)
            simulation.store_mat_data(mats, dep_step - 1, False)
        # Finish of First step
        # Main sequence
        mats = depcode.read_dep_comp(True)
        simulation.store_mat_data(mats, dep_step, False)
        simulation.store_run_step_info()
        # Reprocessing here
        print("\nMass and volume of fuel before reproc %f g; %f cm3" %
              (mats['fuel'].mass,
               mats['fuel'].vol))
        # print("Mass and volume of ctrlPois before reproc %f g; %f cm3" %
        #       (mats['ctrlPois'].mass,
        #        mats['ctrlPois'].vol))
        waste_st, rem_mass = reprocessing(mats, process_input_file, path_input_file)
        print("\nMass and volume of fuel after reproc %f g; %f cm3" %
              (mats['fuel'].mass,
               mats['fuel'].vol))
        # print("Mass and volume of ctrlPois after reproc %f g; %f cm3" %
        #       (mats['ctrlPois'].mass,
        #        mats['ctrlPois'].vol))
        waste_feed_st = refill(mats, rem_mass, waste_st, process_input_file)
        print("\nMass and volume of fuel after REFILL %f g; %f cm3" %
              (mats['fuel'].mass,
               mats['fuel'].vol))
        # print("Mass and volume of ctrlPois after REFILL %f g; %f cm3" %
        #       (mats['ctrlPois'].mass,
        #        mats['ctrlPois'].vol))
        print("Removed mass [g]:", rem_mass)
        # Store in DB after reprocessing and refill (right before next depl)
        simulation.store_after_repr(mats, waste_feed_st, dep_step)
        depcode.write_mat_file(mats, simulation.burn_time)
        del mats, waste_st, waste_feed_st, rem_mass
        gc.collect()
        # Switch to another geometry?
        if simulation.adjust_geo and simulation.read_k_eds_delta(dep_step):
            depcode.switch_to_next_geometry()
        print("\nTime at the end of current depletion step %fd" %
              simulation.burn_time)
        print("Simulation succeeded.\n")
        '''print("Reactor object data.\n",
        msr.mass_flowrate,
              msr.power_levels,
              msr.dep_step_length_cumulative)'''

def parse_arguments():
    """Parses arguments from command line.

    Parameters
    ----------

    Returns
    -------
    n: int
        Number of nodes for use in depletion code simulation.
    d: int
        Number of cores for use in depletion code simulation.
    i: str
        Path and name of main SaltProc input file (json format).

    """
    parser = argparse.ArgumentParser()
    parser.add_argument('-n',      # Number of nodes to use
                        type=int,
                        default=1,
                        help='number of cluster nodes to use in \
                        depletion code simulation')
    parser.add_argument('-d',      # Number of cores to use
                        type=int,
                        default=1,
                        help='number of threads to use in \
                        depletion code simulation')
    parser.add_argument('-i',      # main input file
                        type=str,
                        default=None,
                        help='path and name of SaltProc main input file')
    args = parser.parse_args()
    return int(args.n), int(args.d), str(args.i)

def _process_main_input_reactor_params(reactor_input, num_depsteps):
    """
    Process SaltProc reactor class input parameters based on the value and
    data type of the `num_depsteps` parameter, and throw errors if the input
    parameters are incorrect.
    """
    dep_step_length_cumulative = reactor_input['dep_step_length_cumulative']
    power_levels = reactor_input['power_levels']
    if num_depsteps is not None and len(dep_step_length_cumulative) == 1:
        if num_depsteps < 0.0 or not int:
            raise ValueError('Depletion step interval cannot be negative')
        # Make `power_levels` and `dep_step_length_cumulative`
        # lists of length `num_depsteps`
        else:
            step = int(num_depsteps)
            deptot = float(dep_step_length_cumulative[0]) * step
            dep_step_length_cumulative = \
                np.linspace(float(dep_step_length_cumulative[0]),
                            deptot,
                            num=step)
            power_levels = float(power_levels[0]) * \
                np.ones_like(dep_step_length_cumulative)
            reactor_input['dep_step_length_cumulative'] = \
                dep_step_length_cumulative
            reactor_input['power_levels'] = power_levels
    elif num_depsteps is None and isinstance(dep_step_length_cumulative,
                                             (np.ndarray, list)):
        if len(dep_step_length_cumulative) != len(power_levels):
            raise ValueError(
                'Depletion step list and power list shape mismatch')

    return reactor_input


def read_main_input(main_inp_file):
    """Reads main SaltProc input file (json format).

    Parameters
    ----------
    main_inp_file : str
        Path to SaltProc main input file and name of this file.
    """

    input_schema = os.path.join(os.path.dirname(os.path.realpath(__file__)),
                                './input_schema.json')
    with open(main_inp_file) as f:
        j = json.load(f)
        with open(input_schema) as s:
            v = json.load(s)
            try:
                jsonschema.validate(instance=j, schema=v)
            except jsonschema.exceptions.ValidationError:
                print("Your input file improperly structured.\
                      Please see saltproc/tests/test.json for an example.")

        # Global input path
        path_prefix = os.getcwd()
        input_path = os.path.join(path_prefix, os.path.dirname(f.name))

        # Saltproc settings
        process_input_file = os.path.join(
            os.path.dirname(f.name),
            j['proc_input_file'])
        path_input_file = os.path.join(
            os.path.dirname(f.name),
            j['dot_input_file'])
        output_path = j['output_path']
        num_depsteps = j['num_depsteps']

        # Global output path
        output_path = os.path.join(input_path, output_path)
        j['output_path'] = output_path

        # Class settings
        depcode_input= j['depcode']
        simulation_input= j['simulation']
        reactor_input = j['reactor']

        if depcode_input['codename'] == 'serpent':
            depcode_input['template_input_file_path'] = os.path.join(
                input_path, depcode_input['template_input_file_path'])
        elif depcode_input['codename'] == 'openmc':
            for key in depcode_input['template_input_file_path']:
                value = depcode_input['template_input_file_path'][key]
                depcode_input['template_input_file_path'][key] = \
                    os.path.join(input_path, value)
        else:
            raise ValueError(
                f'{depcode_input["codename"]} is not a supported depletion code')

        geo_list = depcode_input['geo_file_paths']

        # Global geometry file paths
        geo_file_paths = []
        for g in geo_list:
            geo_file_paths += [os.path.join(input_path, g)]
        depcode_input['geo_file_paths'] = geo_file_paths

        # Global output file paths
        db_name = os.path.join(
<<<<<<< HEAD
            output_path, simulation_inp['db_name'])
        simulation_inp['db_name'] = db_name

        dep_step_length_cumulative = reactor_inp['dep_step_length_cumulative']
        power_levels = reactor_inp['power_levels']
        if num_depsteps is not None and len(dep_step_length_cumulative) == 1:
            if num_depsteps < 0.0 or not int:
                raise ValueError('Depletion step interval cannot be negative')
            else:
                step = int(num_depsteps)
                deptot = float(dep_step_length_cumulative[0]) * step
                dep_step_length_cumulative = \
                    np.linspace(float(dep_step_length_cumulative[0]),
                                deptot,
                                num=step)
                power_levels = float(power_levels[0]) * \
                    np.ones_like(dep_step_length_cumulative)
                reactor_inp['dep_step_length_cumulative'] = \
                    dep_step_length_cumulative
                reactor_inp['power_levels'] = power_levels
        elif num_depsteps is None and isinstance(dep_step_length_cumulative,
                                                 (np.ndarray, list)):
            if len(dep_step_length_cumulative) != len(power_levels):
                raise ValueError(
                    'Depletion step list and power list shape mismatch')


def read_processes_from_input(proc_file):
=======
            output_path, simulation_input['db_name'])
        simulation_input['db_name'] = db_name

        reactor_input = _process_main_input_reactor_params(reactor_input, num_depsteps)

        return process_input_file, path_input_file, (depcode_input, simulation_input, reactor_input)


def read_processes_from_input(process_input_file):
>>>>>>> d8594a4e
    """Parses ``removal`` data from `.json` file with `Process` objects
    description. Then returns dictionary of `Process` objects describing
    extraction process efficiency for each target chemical element.

    Parameters
    ----------
    proc_file : str
        Path to `.json` file with reprocessing system parameters.

    Returns
    -------
    mats : dict of str to Process
        Dictionary that contains `Process` objects.

        ``key``
            Name of burnable material.
        ``value``
            `Process` object holding extraction process parameters.

    """
    processes = OrderedDict()
<<<<<<< HEAD
    with open(proc_file) as f:
=======
    with open(process_input_file) as f:
>>>>>>> d8594a4e
        j = json.load(f)
        for mat, value in j.items():
            processes[mat] = OrderedDict()
            for obj_name, obj_data in j[mat]['extraction_processes'].items():
                print("Processs object data: ", obj_data)
                st = obj_data['efficiency']
                if obj_name == 'sparger' and st == "self":
                    processes[mat][obj_name] = Sparger(**obj_data)
                elif obj_name == 'entrainment_separator' and st == "self":
                    processes[mat][obj_name] = Separator(**obj_data)
                else:
                    processes[mat][obj_name] = Process(**obj_data)

        gc.collect()
        return processes


<<<<<<< HEAD
def read_feeds_from_input(proc_file):
=======
def read_feeds_from_input(process_input_file):
>>>>>>> d8594a4e
    """Parses ``feed`` data from `.json` file with `Materialflow` objects
    description. Then returns dictionary of `Materialflow` objects describing
    fresh fuel feeds.

    Parameters
    ----------
    proc_file : str
        Path to `.json` file with reprocessing system parameters.


    Returns
    -------
    mats : dict of str to Materialflow
        Dictionary that contains `Materialflow` objects with feeds.

        ``key``
            Name of burnable material.
        ``value``
            `Materialflow` object holding composition and properties of feed.
    """
    feeds = OrderedDict()
<<<<<<< HEAD
    with open(proc_file) as f:
=======
    with open(process_input_file) as f:
>>>>>>> d8594a4e
        j = json.load(f)
        # print(j['feeds'])
        for mat, val in j.items():
            feeds[mat] = OrderedDict()
            for obj_name, obj_data in j[mat]['feeds'].items():
                # print(obj_data)
                nucvec = obj_data['comp']
                feeds[mat][obj_name] = Materialflow(nucvec)
                feeds[mat][obj_name].mass = obj_data['mass']
                feeds[mat][obj_name].density = obj_data['density']
                feeds[mat][obj_name].vol = obj_data['volume']
        return feeds


def read_dot(dot_file):
    """Reads directed graph that describes fuel reprocessing system structure
    from `*.dot` file.

    Parameters
    ----------
    dot_file : str
        Path to `.dot` file with reprocessing system structure.

    Returns
    -------
    mat_name : str
        Name of burnable material which reprocessing scheme described in `.dot`
        file.
    paths_list : list
        List of lists containing all possible paths between `core_outlet` and
        `core_inlet`.

    """
    dot_file(dot_file)
    digraph = nx.drawing.nx_pydot.from_pydot(graph_pydot)
    mat_name = digraph.name
    # iterate over all possible paths between 'core_outlet' and 'core_inlet'
    paths_list = []
    all_simple_paths = nx.all_simple_paths(digraph,
                                           source='core_outlet',
                                           target='core_inlet')
    for path in all_simple_paths:
        paths_list.append(path)
    return mat_name, paths_list


def reprocessing(mats, process_input_file, path_input_file):
    """Applies reprocessing scheme to burnable materials.

    Parameters
    ----------
    mats : dict of str to Materialflow
        Dictionary that contains `Materialflow` objects with burnable material
        data right after irradiation in the core.

        ``key``
            Name of burnable material.
        ``value``
            `Materialflow` object holding composition and properties.

    Returns
    -------
    waste : dict of str to Materialflow

        ``key``
            Process name.
        ``value``
            `Materialflow` object containing waste streams data.
    extracted_mass: dict of str to Materialflow

        ``key``
            Name of burnable material.
        ``value``
            Mass removed as waste in reprocessing function for each material
            (g).

    """
    inmass = {}
    extracted_mass = {}
    waste = OrderedDict()
    forked_mats = OrderedDict()
<<<<<<< HEAD
    prcs = read_processes_from_input(proc_inp_file)
    mats_name_dot, paths = read_dot(dot_inp_file)
=======
    prcs = read_processes_from_input(process_input_file)
    mats_name_dot, paths = read_dot(path_input_file)
>>>>>>> d8594a4e
    for mname in prcs.keys():  # iterate over materials
        waste[mname] = {}
        forked_mats[mname] = []
        inmass[mname] = float(mats[mname].mass)
        print("Material mass before reprocessing %f g" % inmass[mname])
        if mname == 'fuel' and mats_name_dot == 'fuel':
            w = 'waste_'
            ctr = 0
            for path in paths:
                forked_mats[mname].append(copy.deepcopy(mats[mname]))
                print("Material mass %f" % mats[mname].mass)
                for p in path:
                    # Calculate fraction of the flow going to the process p
                    divisor = float(prcs[mname][p].mass_flowrate /
                                    prcs[mname]['core_outlet'].mass_flowrate)
                    print('Process %s, divisor=%f' % (p, divisor))
                    # Update materialflow byt multiplying it by flow fraction
                    forked_mats[mname][ctr] = \
                        divisor * copy.deepcopy(forked_mats[mname][ctr])
                    waste[mname][w + p] = \
                        prcs[mname][p].rem_elements(forked_mats[mname][ctr])
                ctr += 1
            # Sum all forked material objects together
            # initilize correct obj instance
            mats[mname] = forked_mats[mname][0]
            for idx in range(1, len(forked_mats[mname])):
                mats[mname] += forked_mats[mname][idx]
            print('1 Forked material mass %f' % (forked_mats[mname][0].mass))
            print('2 Forked material mass %f' % (forked_mats[mname][1].mass))
            print('\nMass balance %f g = %f + %f + %f + %f + %f + %f' %
                  (inmass[mname],
                   mats[mname].mass,
                   waste[mname]['waste_sparger'].mass,
                   waste[mname]['waste_entrainment_separator'].mass,
                   waste[mname]['waste_nickel_filter'].mass,
                   waste[mname]['waste_bypass'].mass,
                   waste[mname]['waste_liquid_metal'].mass))
        # Bootstrap for many materials
        if mname == 'ctrlPois':
            waste[mname]['removal_tb_dy'] = \
                prcs[mname]['removal_tb_dy'].rem_elements(mats[mname])
        extracted_mass[mname] = inmass[mname] - float(mats[mname].mass)
    del prcs, inmass, mname, forked_mats, mats_name_dot, paths, divisor
    return waste, extracted_mass


def refill(mats, extracted_mass, waste_dict, process_input_file):
    """Makes up material loss in removal processes by adding fresh fuel.

    Parameters
    ----------
    mats : dict of str to Materialflow

        ``key``
            Name of burnable material.
        ``value``
            `Materialflow` object after performing all removals.
    extracted_mass : dict of str to float

        ``key``
            Name of burnable material.
        ``value``
            Mass removed as waste in reprocessing function for each material.
    waste_dict : dict of str to Materialflow

        ``key``
            Process name.
        ``value``
            `Materialflow` object containing waste streams data.

    Returns
    -------
    refilled_mats: dict of str to Materialflow
        Dictionary that contains `Materialflow` objects.

        ``key``
            Name of burnable material.
        ``value``
            `Materialflow` object after adding fresh fuel.
    """
    print('Fuel before refill ^^^', mats['fuel'].print_attr())
<<<<<<< HEAD
    feeds = read_feeds_from_input(proc_inp_file)
=======
    feeds = read_feeds_from_input(process_input_file)
>>>>>>> d8594a4e
    refill_mats = OrderedDict()
    for mn, v in feeds.items():  # iterate over materials
        refill_mats[mn] = {}
        for feed_n, fval in feeds[mn].items():  # works with one feed only
            scale = extracted_mass[mn] / feeds[mn][feed_n].mass
            refill_mats[mn] = scale * feeds[mn][feed_n]
            waste_dict[mn]['feed_' + str(feed_n)] = refill_mats[mn]
        mats[mn] += refill_mats[mn]
        print('Refilled fresh material %s %f g' % (mn, refill_mats[mn].mass))
        print('Refill Material ^^^', refill_mats[mn].print_attr())
        print('Fuel after refill ^^^', mats[mn].print_attr())
    return waste_dict

def _create_depcode_object(depcode_input):
    """Helper function for `run()` """
    if depcode_input['codename'] == 'serpent':
        depcode = DepcodeSerpent(
            exec_path=depcode_input['exec_path'],
            template_inputfile_path=depcode_input['template_inputfile_path'],
            iter_inputfile=depcode_input['iter_inputfile'],
            iter_matfile=depcode_input['iter_matfile'],
            geo_files=depcode_input['geo_file_paths'],
            npop=depcode_input['npop'],
            active_cycles=depcode_input['active_cycles'],
            inactive_cycles=depcode_input['inactive_cycles'])
    else:
        raise ValueError(
            f'{depcode_input["codename"]} is not a supported depletion code')

    return depcode

def _create_simulation_object(simulation_input):
    """Helper function for `run()` """
    simulation = Simulation(
        sim_name='Super test',
        sim_depcode=depcode,
        core_number=cores,
        node_number=nodes,
        restart_flag=simulation_input['restart_flag'],
        adjust_geo=simulation_input['adjust_geo'],
        db_path=simulation_input['db_name'])
    return simulation


def _create_reactor_object(reactor_input):
    """Helper function for `run()` """
    msr = Reactor(
        volume=reactor_input['volume'],
        mass_flowrate=reactor_input['mass_flowrate'],
        power_levels=reactor_input['power_levels'],
        dep_step_length_cumulative=reactor_input['dep_step_length_cumulative'])
    return msr


def _print_simulation_input_info(simulation_input, depcode_input):
    """Helper function for `run()` """
    print('Initiating Saltproc:\n'
          '\tRestart = ' +
          str(simulation_input['restart_flag']) +
          '\n'
          '\tTemplate File Path  = ' +
          os.path.abspath(depcode_input['template_inputfile_path']) +
          '\n'
          '\tInput File Path     = ' +
          os.path.abspath(depcode_input['iter_inputfile']) +
          '\n'
          '\tMaterial File Path  = ' +
          os.path.abspath(depcode_input['iter_matfile']) +
          '\n'
          '\tOutput HDF5 database Path = ' +
          os.path.abspath(simulation_input['db_name']) +
          '\n')


<|MERGE_RESOLUTION|>--- conflicted
+++ resolved
@@ -224,36 +224,6 @@
 
         # Global output file paths
         db_name = os.path.join(
-<<<<<<< HEAD
-            output_path, simulation_inp['db_name'])
-        simulation_inp['db_name'] = db_name
-
-        dep_step_length_cumulative = reactor_inp['dep_step_length_cumulative']
-        power_levels = reactor_inp['power_levels']
-        if num_depsteps is not None and len(dep_step_length_cumulative) == 1:
-            if num_depsteps < 0.0 or not int:
-                raise ValueError('Depletion step interval cannot be negative')
-            else:
-                step = int(num_depsteps)
-                deptot = float(dep_step_length_cumulative[0]) * step
-                dep_step_length_cumulative = \
-                    np.linspace(float(dep_step_length_cumulative[0]),
-                                deptot,
-                                num=step)
-                power_levels = float(power_levels[0]) * \
-                    np.ones_like(dep_step_length_cumulative)
-                reactor_inp['dep_step_length_cumulative'] = \
-                    dep_step_length_cumulative
-                reactor_inp['power_levels'] = power_levels
-        elif num_depsteps is None and isinstance(dep_step_length_cumulative,
-                                                 (np.ndarray, list)):
-            if len(dep_step_length_cumulative) != len(power_levels):
-                raise ValueError(
-                    'Depletion step list and power list shape mismatch')
-
-
-def read_processes_from_input(proc_file):
-=======
             output_path, simulation_input['db_name'])
         simulation_input['db_name'] = db_name
 
@@ -263,7 +233,6 @@
 
 
 def read_processes_from_input(process_input_file):
->>>>>>> d8594a4e
     """Parses ``removal`` data from `.json` file with `Process` objects
     description. Then returns dictionary of `Process` objects describing
     extraction process efficiency for each target chemical element.
@@ -285,11 +254,7 @@
 
     """
     processes = OrderedDict()
-<<<<<<< HEAD
-    with open(proc_file) as f:
-=======
     with open(process_input_file) as f:
->>>>>>> d8594a4e
         j = json.load(f)
         for mat, value in j.items():
             processes[mat] = OrderedDict()
@@ -307,11 +272,7 @@
         return processes
 
 
-<<<<<<< HEAD
-def read_feeds_from_input(proc_file):
-=======
 def read_feeds_from_input(process_input_file):
->>>>>>> d8594a4e
     """Parses ``feed`` data from `.json` file with `Materialflow` objects
     description. Then returns dictionary of `Materialflow` objects describing
     fresh fuel feeds.
@@ -333,11 +294,7 @@
             `Materialflow` object holding composition and properties of feed.
     """
     feeds = OrderedDict()
-<<<<<<< HEAD
-    with open(proc_file) as f:
-=======
     with open(process_input_file) as f:
->>>>>>> d8594a4e
         j = json.load(f)
         # print(j['feeds'])
         for mat, val in j.items():
@@ -419,13 +376,8 @@
     extracted_mass = {}
     waste = OrderedDict()
     forked_mats = OrderedDict()
-<<<<<<< HEAD
-    prcs = read_processes_from_input(proc_inp_file)
-    mats_name_dot, paths = read_dot(dot_inp_file)
-=======
     prcs = read_processes_from_input(process_input_file)
     mats_name_dot, paths = read_dot(path_input_file)
->>>>>>> d8594a4e
     for mname in prcs.keys():  # iterate over materials
         waste[mname] = {}
         forked_mats[mname] = []
@@ -507,11 +459,7 @@
             `Materialflow` object after adding fresh fuel.
     """
     print('Fuel before refill ^^^', mats['fuel'].print_attr())
-<<<<<<< HEAD
-    feeds = read_feeds_from_input(proc_inp_file)
-=======
     feeds = read_feeds_from_input(process_input_file)
->>>>>>> d8594a4e
     refill_mats = OrderedDict()
     for mn, v in feeds.items():  # iterate over materials
         refill_mats[mn] = {}
