from saltproc import DepcodeSerpent
from saltproc import DepcodeOpenMC
from saltproc import Simulation
from saltproc import Materialflow
from saltproc import Process
from saltproc import Reactor
from saltproc import Sparger
from saltproc import Separator
# from depcode import Depcode
# from simulation import Simulation
# from materialflow import Materialflow
import os
import copy
import json
import jsonschema
from collections import OrderedDict
import gc
import networkx as nx
import pydotplus
import argparse
import numpy as np


def parse_arguments():
    """Parses arguments from command line.

    Parameters
    ----------

    Returns
    -------
    n: int
        Number of nodes for use in depletion code simulation.
    d: int
        Number of cores for use in depletion code simulation.
    i: str
        Path and name of main SaltProc input file (json format).

    """
    parser = argparse.ArgumentParser()
    parser.add_argument('-n',      # Number of nodes to use
                        type=int,
                        default=1,
                        help='number of cluster nodes to use in \
                        depletion code simulation')
    parser.add_argument('-d',      # Number of cores to use
                        type=int,
                        default=1,
                        help='number of threads to use in \
                        depletion code simulation')
    parser.add_argument('-i',      # main input file
                        type=str,
                        default=None,
                        help='path and name of SaltProc main input file')
    args = parser.parse_args()
    return int(args.n), int(args.d), str(args.i)

def _process_main_input_reactor_params():
    """
    Process SaltProc reactor class input parameters based on the value and
    data type of the `num_depsteps` parameter, and throw errors if the input
    parameters are incorrect.
    """
    dep_step_length_cumulative = reactor_inp['dep_step_length_cumulative']
    power_levels = reactor_inp['power_levels']
    if num_depsteps is not None and len(dep_step_length_cumulative) == 1:
        if num_depsteps < 0.0 or not int:
            raise ValueError('Depletion step interval cannot be negative')
        # Make `power_levels` and `dep_step_length_cumulative`
        # lists of length `num_depsteps`
        else:
            step = int(num_depsteps)
            deptot = float(dep_step_length_cumulative[0]) * step
            dep_step_length_cumulative = \
                np.linspace(float(dep_step_length_cumulative[0]),
                            deptot,
                            num=step)
            power_levels = float(power_levels[0]) * \
                np.ones_like(dep_step_length_cumulative)
            reactor_inp['dep_step_length_cumulative'] = \
                dep_step_length_cumulative
            reactor_inp['power_levels'] = power_levels
    elif num_depsteps is None and isinstance(dep_step_length_cumulative,
                                             (np.ndarray, list)):
        if len(dep_step_length_cumulative) != len(power_levels):
            raise ValueError(
                'Depletion step list and power list shape mismatch')



def read_main_input(main_inp_file):
    """Reads main SaltProc input file (json format).

    Parameters
    ----------
    main_inp_file : str
        Path to SaltProc main input file and name of this file.
    """

    input_schema = os.path.join(os.path.dirname(os.path.realpath(__file__)),
                                './input_schema.json')
    with open(main_inp_file) as f:
        j = json.load(f)
        with open(input_schema) as s:
            v = json.load(s)
            try:
                jsonschema.validate(instance=j, schema=v)
            except jsonschema.exceptions.ValidationError:
                print("Your input file improperly structured.\
                      Please see saltproc/tests/test.json for an example.")

        # Global input path
        path_prefix = os.getcwd()
        input_path = os.path.join(path_prefix, os.path.dirname(f.name))

        # Saltproc settings
        global spc_inp_file, dot_inp_file, output_path, num_depsteps
        spc_inp_file = os.path.join(
            os.path.dirname(f.name),
            j['proc_input_file'])
        dot_inp_file = os.path.join(
            os.path.dirname(f.name),
            j['dot_input_file'])
        output_path = j['output_path']
        num_depsteps = j['num_depsteps']

        # Global output path
        output_path = os.path.join(input_path, output_path)
        j['output_path'] = output_path

        # Class settings
        global depcode_inp, simulation_inp, reactor_inp
        depcode_inp = j['depcode']
        simulation_inp = j['simulation']
        reactor_inp = j['reactor']

        if depcode_inp['codename'] == 'serpent':
            depcode_inp['template_input_file_path'] = os.path.join(
                input_path, depcode_inp['template_input_file_path'])
        elif depcode_inp['codename'] == 'openmc':
            for key in depcode_inp['template_input_file_path']:
                value = depcode_inp['template_input_file_path'][key]
                depcode_inp['template_input_file_path'][key] = \
                    os.path.join(input_path, value)
        else:
            raise ValueError(
                f'{depcode_inp["codename"]} is not a supported depletion code')

        geo_list = depcode_inp['geo_file_paths']

        # Global geometry file paths
        geo_file_paths = []
        for g in geo_list:
            geo_file_paths += [os.path.join(input_path, g)]
        depcode_inp['geo_file_paths'] = geo_file_paths

        # Global output file paths
        db_name = os.path.join(
            output_path, simulation_inp['db_name'])
        simulation_inp['db_name'] = db_name

        _process_main_input_reactor_params()


def read_processes_from_input():
    """Parses ``removal`` data from `.json` file with `Process` objects
    description. Then returns dictionary of `Process` objects describing
    extraction process efficiency for each target chemical element.

    Returns
    -------
    mats : dict of str to Process
        Dictionary that contains `Process` objects.

        ``key``
            Name of burnable material.
        ``value``
            `Process` object holding extraction process parameters.

    """
    processes = OrderedDict()
    with open(spc_inp_file) as f:
        j = json.load(f)
        for mat, value in j.items():
            processes[mat] = OrderedDict()
            for obj_name, obj_data in j[mat]['extraction_processes'].items():
                print("Processs object data: ", obj_data)
                st = obj_data['efficiency']
                if obj_name == 'sparger' and st == "self":
                    processes[mat][obj_name] = Sparger(**obj_data)
                elif obj_name == 'entrainment_separator' and st == "self":
                    processes[mat][obj_name] = Separator(**obj_data)
                else:
                    processes[mat][obj_name] = Process(**obj_data)

        gc.collect()
        return processes


def read_feeds_from_input():
    """Parses ``feed`` data from `.json` file with `Materialflow` objects
    description. Then returns dictionary of `Materialflow` objects describing
    fresh fuel feeds.

    Returns
    -------
    mats : dict of str to Materialflow
        Dictionary that contains `Materialflow` objects with feeds.

        ``key``
            Name of burnable material.
        ``value``
            `Materialflow` object holding composition and properties of feed.
    """
    feeds = OrderedDict()
    with open(spc_inp_file) as f:
        j = json.load(f)
        # print(j['feeds'])
        for mat, val in j.items():
            feeds[mat] = OrderedDict()
            for obj_name, obj_data in j[mat]['feeds'].items():
                # print(obj_data)
                nucvec = obj_data['comp']
                feeds[mat][obj_name] = Materialflow(nucvec)
                feeds[mat][obj_name].mass = obj_data['mass']
                feeds[mat][obj_name].density = obj_data['density']
                feeds[mat][obj_name].vol = obj_data['volume']
        return feeds


def read_dot(dot_file):
    """Reads directed graph that describes fuel reprocessing system structure
    from `*.dot` file.

    Parameters
    ----------
    dot_file : str
        Path to `.dot` file with reprocessing system structure.

    Returns
    -------
    mat_name : str
        Name of burnable material which reprocessing scheme described in `.dot`
        file.
    paths_list : list
        List of lists containing all possible paths between `core_outlet` and
        `core_inlet`.

    """
    graph_pydot = pydotplus.graph_from_dot_file(dot_file)
    digraph = nx.drawing.nx_pydot.from_pydot(graph_pydot)
    mat_name = digraph.name
    # iterate over all possible paths between 'core_outlet' and 'core_inlet'
    paths_list = []
    all_simple_paths = nx.all_simple_paths(digraph,
                                           source='core_outlet',
                                           target='core_inlet')
    for path in all_simple_paths:
        paths_list.append(path)
    return mat_name, paths_list


def reprocessing(mats):
    """Applies reprocessing scheme to burnable materials.

    Parameters
    ----------
    mats : dict of str to Materialflow
        Dictionary that contains `Materialflow` objects with burnable material
        data right after irradiation in the core.

        ``key``
            Name of burnable material.
        ``value``
            `Materialflow` object holding composition and properties.

    Returns
    -------
    waste : dict of str to Materialflow

        ``key``
            Process name.
        ``value``
            `Materialflow` object containing waste streams data.
    extracted_mass: dict of str to Materialflow

        ``key``
            Name of burnable material.
        ``value``
            Mass removed as waste in reprocessing function for each material
            (g).

    """
    inmass = {}
    extracted_mass = {}
    waste = OrderedDict()
    forked_mats = OrderedDict()
    prcs = read_processes_from_input()
    mats_name_dot, paths = read_dot(dot_inp_file)
    for mname in prcs.keys():  # iterate over materials
        waste[mname] = {}
        forked_mats[mname] = []
        inmass[mname] = float(mats[mname].mass)
        print("Material mass before reprocessing %f g" % inmass[mname])
        if mname == 'fuel' and mats_name_dot == 'fuel':
            w = 'waste_'
            ctr = 0
            for path in paths:
                forked_mats[mname].append(copy.deepcopy(mats[mname]))
                print("Material mass %f" % mats[mname].mass)
                for p in path:
                    # Calculate fraction of the flow going to the process p
                    divisor = float(prcs[mname][p].mass_flowrate /
                                    prcs[mname]['core_outlet'].mass_flowrate)
                    print('Process %s, divisor=%f' % (p, divisor))
                    # Update materialflow byt multiplying it by flow fraction
                    forked_mats[mname][ctr] = \
                        divisor * copy.deepcopy(forked_mats[mname][ctr])
                    waste[mname][w + p] = \
                        prcs[mname][p].rem_elements(forked_mats[mname][ctr])
                ctr += 1
            # Sum all forked material objects together
            # initilize correct obj instance
            mats[mname] = forked_mats[mname][0]
            for idx in range(1, len(forked_mats[mname])):
                mats[mname] += forked_mats[mname][idx]
            print('1 Forked material mass %f' % (forked_mats[mname][0].mass))
            print('2 Forked material mass %f' % (forked_mats[mname][1].mass))
            print('\nMass balance %f g = %f + %f + %f + %f + %f + %f' %
                  (inmass[mname],
                   mats[mname].mass,
                   waste[mname]['waste_sparger'].mass,
                   waste[mname]['waste_entrainment_separator'].mass,
                   waste[mname]['waste_nickel_filter'].mass,
                   waste[mname]['waste_bypass'].mass,
                   waste[mname]['waste_liquid_metal'].mass))
        # Bootstrap for many materials
        if mname == 'ctrlPois':
            waste[mname]['removal_tb_dy'] = \
                prcs[mname]['removal_tb_dy'].rem_elements(mats[mname])
        extracted_mass[mname] = inmass[mname] - float(mats[mname].mass)
    del prcs, inmass, mname, forked_mats, mats_name_dot, paths, divisor
    return waste, extracted_mass


def refill(mats, extracted_mass, waste_dict):
    """Makes up material loss in removal processes by adding fresh fuel.

    Parameters
    ----------
    mats : dict of str to Materialflow

        ``key``
            Name of burnable material.
        ``value``
            `Materialflow` object after performing all removals.
    extracted_mass : dict of str to float

        ``key``
            Name of burnable material.
        ``value``
            Mass removed as waste in reprocessing function for each material.
    waste_dict : dict of str to Materialflow

        ``key``
            Process name.
        ``value``
            `Materialflow` object containing waste streams data.

    Returns
    -------
    refilled_mats: dict of str to Materialflow
        Dictionary that contains `Materialflow` objects.

        ``key``
            Name of burnable material.
        ``value``
            `Materialflow` object after adding fresh fuel.
    """
    print('Fuel before refill ^^^', mats['fuel'].print_attr())
    feeds = read_feeds_from_input()
    refill_mats = OrderedDict()
    for mn, v in feeds.items():  # iterate over materials
        refill_mats[mn] = {}
        for feed_n, fval in feeds[mn].items():  # works with one feed only
            scale = extracted_mass[mn] / feeds[mn][feed_n].mass
            refill_mats[mn] = scale * feeds[mn][feed_n]
            waste_dict[mn]['feed_' + str(feed_n)] = refill_mats[mn]
        mats[mn] += refill_mats[mn]
        print('Refilled fresh material %s %f g' % (mn, refill_mats[mn].mass))
        print('Refill Material ^^^', refill_mats[mn].print_attr())
        print('Fuel after refill ^^^', mats[mn].print_attr())
    return waste_dict

<<<<<<< HEAD
def _create_depcode_object():
    """Helper function for `run()` """
=======

def run():
    """ Inititializes main run.
    """
    # Parse arguments from command-lines
    nodes, cores, sp_input = parse_arguments()
    # Read main input file
    read_main_input(sp_input)
    if depcode_inp['codename'] == 'serpent':
        template_file_path = \
            os.path.abspath(depcode_inp['template_input_file_path'])
    elif depcode_inp['codename'] == 'openmc':
        template_file_path = \
            os.path.dirname(
                os.path.abspath(
                    depcode_inp['template_input_file_path']['materials']))
    iter_file_path = os.path.abspath(output_path)
    # Print out input information
    print('Initiating Saltproc:\n'
          '\tRestart = ' +
          str(simulation_inp['restart_flag']) +
          '\n'
          '\tTemplate File Path(s)  = ' +
          template_file_path +
          '\n'
          '\tDepletion Step File Path     = ' +
          iter_file_path +
          '\n'
          '\tOutput HDF5 database Path = ' +
          os.path.abspath(simulation_inp['db_name']) +
          '\n')
    # Intializing objects
>>>>>>> 929f7377
    if depcode_inp['codename'] == 'serpent':
        iter_inputfile = os.path.join(
            output_path, 'serpent_iter_input.serpent')
        iter_matfile = os.path.join(
            output_path, 'serpent_iter_matfile.ini')
        depcode = DepcodeSerpent()
    elif depcode_inp['codename'] == 'openmc':
        iter_inputfile = {}
        for key in depcode_inp['template_input_file_path']:
            iter_inputfile[key] = \
                os.path.join(output_path, key + '.xml')

        iter_matfile = os.path.join(output_path, 'materals.xml')
        depcode = DepcodeOpenMC()
    else:
        raise ValueError(
            f'{depcode_inp["codename"]} is not a supported depletion code')

<<<<<<< HEAD
    return depcode

def _create_simulation_object():
    """Helper function for `run()` """
=======
    depcode.template_input_file_path = depcode_inp['template_input_file_path']
    depcode.geo_files = depcode_inp['geo_file_paths']
    depcode.npop = depcode_inp['npop']
    depcode.active_cycles = depcode_inp['active_cycles']
    depcode.inactive_cycles = depcode_inp['inactive_cycles']

    depcode.iter_inputfile = iter_inputfile
    depcode.iter_matfile = iter_matfile

>>>>>>> 929f7377
    simulation = Simulation(
        sim_name='Super test',
        sim_depcode=depcode,
        core_number=cores,
        node_number=nodes,
        restart_flag=simulation_inp['restart_flag'],
        adjust_geo=simulation_inp['adjust_geo'],
        db_path=simulation_inp['db_name'])
    return simulation


def _create_reactor_object():
    """Helper function for `run()` """
    msr = Reactor(
        volume=reactor_inp['volume'],
        mass_flowrate=reactor_inp['mass_flowrate'],
        power_levels=reactor_inp['power_levels'],
        dep_step_length_cumulative=reactor_inp['dep_step_length_cumulative'])
    return msr


def _print_simulation_input_info():
    """Helper function for `run()` """
    print('Initiating Saltproc:\n'
          '\tRestart = ' +
          str(simulation_inp['restart_flag']) +
          '\n'
          '\tTemplate File Path  = ' +
          os.path.abspath(depcode_inp['template_inputfile_path']) +
          '\n'
          '\tInput File Path     = ' +
          os.path.abspath(depcode_inp['iter_inputfile']) +
          '\n'
          '\tMaterial File Path  = ' +
          os.path.abspath(depcode_inp['iter_matfile']) +
          '\n'
          '\tOutput HDF5 database Path = ' +
          os.path.abspath(simulation_inp['db_name']) +
          '\n')


def run():
    """ Inititializes main run.
    """
    nodes, cores, sp_input = parse_arguments()
    read_main_input(sp_input)
    _print_simulation_input_info()
    # Intializing objects
    depcode = _create_depcode_object()
    simulation = _create_simulation_object()
    msr = _create_reactor_object()

    # Check: Restarting previous simulation or starting new?
    simulation.check_restart()
    # Run sequence
    # Start sequence
    for dep_step in range(len(msr.dep_step_length_cumulative)):
        print("\n\n\nStep #%i has been started" % (dep_step + 1))
        simulation.sim_depcode.write_depcode_input(msr,
                                                   dep_step,
                                                   simulation.restart_flag)
        depcode.run_depcode(cores, nodes)
        if dep_step == 0 and simulation.restart_flag is False:  # First step
            # Read general simulation data which never changes
            simulation.store_run_init_info()
            # Parse and store data for initial state (beginning of dep_step)
            mats = depcode.read_dep_comp(False)
            simulation.store_mat_data(mats, dep_step - 1, False)
        # Finish of First step
        # Main sequence
        mats = depcode.read_dep_comp(True)
        simulation.store_mat_data(mats, dep_step, False)
        simulation.store_run_step_info()
        # Reprocessing here
        print("\nMass and volume of fuel before reproc %f g; %f cm3" %
              (mats['fuel'].mass,
               mats['fuel'].vol))
        # print("Mass and volume of ctrlPois before reproc %f g; %f cm3" %
        #       (mats['ctrlPois'].mass,
        #        mats['ctrlPois'].vol))
        waste_st, rem_mass = reprocessing(mats)
        print("\nMass and volume of fuel after reproc %f g; %f cm3" %
              (mats['fuel'].mass,
               mats['fuel'].vol))
        # print("Mass and volume of ctrlPois after reproc %f g; %f cm3" %
        #       (mats['ctrlPois'].mass,
        #        mats['ctrlPois'].vol))
        waste_feed_st = refill(mats, rem_mass, waste_st)
        print("\nMass and volume of fuel after REFILL %f g; %f cm3" %
              (mats['fuel'].mass,
               mats['fuel'].vol))
        # print("Mass and volume of ctrlPois after REFILL %f g; %f cm3" %
        #       (mats['ctrlPois'].mass,
        #        mats['ctrlPois'].vol))
        print("Removed mass [g]:", rem_mass)
        # Store in DB after reprocessing and refill (right before next depl)
        simulation.store_after_repr(mats, waste_feed_st, dep_step)
        depcode.write_mat_file(mats, simulation.burn_time)
        del mats, waste_st, waste_feed_st, rem_mass
        gc.collect()
        # Switch to another geometry?
        if simulation.adjust_geo and simulation.read_k_eds_delta(dep_step):
            depcode.switch_to_next_geometry()
        print("\nTime at the end of current depletion step %fd" %
              simulation.burn_time)
        print("Simulation succeeded.\n")
        '''print("Reactor object data.\n",
        msr.mass_flowrate,
              msr.power_levels,
              msr.dep_step_length_cumulative)'''<|MERGE_RESOLUTION|>--- conflicted
+++ resolved
@@ -392,43 +392,8 @@
         print('Fuel after refill ^^^', mats[mn].print_attr())
     return waste_dict
 
-<<<<<<< HEAD
 def _create_depcode_object():
     """Helper function for `run()` """
-=======
-
-def run():
-    """ Inititializes main run.
-    """
-    # Parse arguments from command-lines
-    nodes, cores, sp_input = parse_arguments()
-    # Read main input file
-    read_main_input(sp_input)
-    if depcode_inp['codename'] == 'serpent':
-        template_file_path = \
-            os.path.abspath(depcode_inp['template_input_file_path'])
-    elif depcode_inp['codename'] == 'openmc':
-        template_file_path = \
-            os.path.dirname(
-                os.path.abspath(
-                    depcode_inp['template_input_file_path']['materials']))
-    iter_file_path = os.path.abspath(output_path)
-    # Print out input information
-    print('Initiating Saltproc:\n'
-          '\tRestart = ' +
-          str(simulation_inp['restart_flag']) +
-          '\n'
-          '\tTemplate File Path(s)  = ' +
-          template_file_path +
-          '\n'
-          '\tDepletion Step File Path     = ' +
-          iter_file_path +
-          '\n'
-          '\tOutput HDF5 database Path = ' +
-          os.path.abspath(simulation_inp['db_name']) +
-          '\n')
-    # Intializing objects
->>>>>>> 929f7377
     if depcode_inp['codename'] == 'serpent':
         iter_inputfile = os.path.join(
             output_path, 'serpent_iter_input.serpent')
@@ -447,22 +412,10 @@
         raise ValueError(
             f'{depcode_inp["codename"]} is not a supported depletion code')
 
-<<<<<<< HEAD
     return depcode
 
 def _create_simulation_object():
     """Helper function for `run()` """
-=======
-    depcode.template_input_file_path = depcode_inp['template_input_file_path']
-    depcode.geo_files = depcode_inp['geo_file_paths']
-    depcode.npop = depcode_inp['npop']
-    depcode.active_cycles = depcode_inp['active_cycles']
-    depcode.inactive_cycles = depcode_inp['inactive_cycles']
-
-    depcode.iter_inputfile = iter_inputfile
-    depcode.iter_matfile = iter_matfile
-
->>>>>>> 929f7377
     simulation = Simulation(
         sim_name='Super test',
         sim_depcode=depcode,
