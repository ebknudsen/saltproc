{
    "$schema": "https://json-schema.org/draft/2020-12/schema",
    "$id": "https://github.com/arfc/saltproc",
    "title": "SaltProc input file schema",
    "type": "object",
    "properties": {
        "proc_input_file": {
            "description": "File containing processing system objects",
            "type": "string",
            "pattern": "^(.*)\\.json$"
        },
        "dot_input_file": {
            "description": "Graph file containing processing system structure",
            "type": "string",
            "pattern": "^(.*)\\.dot$"
        },
        "output_path": {
            "description": "Path output data storing folder",
            "type": "string",
            "pattern": "^\\.\\/(.*)$"
        },
        "num_depsteps": {
            "description": "Number of steps for constant power and depletion interval case",
            "type": "number"
        },
        "depcode": {
            "description": "Depcode class input parameters",
            "type": "object",
            "properties": {
                "codename": {
                    "description": "Name of depletion code",
                    "type": "string",
                    "enum": ["serpent", "openmc"]},
                "exec_path": {
                    "description": "Path to depletion code executable",
                    "type": "string" },
                "template_input_file_path": {
                    "description": "Path(s) to user's template depletion code input file(s) with reactor model"},
                "npop": {
                    "description": "Number of neutrons per generation",
                    "type": "number",
                    "minimum": 0},
                "active_cycles": {
                    "description": "number of active generations",
                    "type": "number",
                    "minimum": 0},
                "inactive_cycles": {
                    "description": "Number of inactive generations",
                    "type": "number",
                    "minimum": 0},
                "geo_file_paths": {
                    "description": "Path(s) to geometry file(s) to switch to in depletion code runs",
                    "type": "array",
                    "items": { "type": "string"},
                    "minItems": 1,
                    "uniqueItems": false
                }
            },
            "allOf": [
                {
                    "if": {
                        "properties": { "codename": { "const": "serpent" } }
                    },
                    "then": {
                        "properties": {
<<<<<<< HEAD
                            "template_inputfiles_path": {
                                "description": "Path to Serpent template inputfile",
=======
                            "template_input_file_path": {
>>>>>>> 25b85c48
                                "type": "string",
                                "pattern": "^\\.\\/(.*)$"}
                        }
                    }
                },
                {
                    "if": {
                        "properties": { "codename": { "const": "openmc" } }
                    },
                    "then": {
                        "properties": {
<<<<<<< HEAD
                            "template_inputfiles_path": {
                                "description": "Paths to OpenMC template input files",
=======
                            "template_input_file_path": {
>>>>>>> 25b85c48
                                "type": "object",
                                "properties": {
                                    "settings": {
                                        "description": "OpenMC settings file",
                                        "type": "string",
                                        "pattern": "^\\.\\/(.*)\\.xml$"},
                                    "geometry": {
                                        "description": "OpenMC geometry file",
                                        "type": "string",
                                        "pattern": "^\\.\\/(.*)\\.xml$"},
                                    "materials": {
                                        "description": "OpenMC materials file",
                                        "type": "string",
                                        "pattern": "^\\.\\/(.*)\\.xml$"},
                                    "plots": {
                                        "description": "OpenMC plots file (optional)",
                                        "type": "string",
                                        "pattern": "^\\.\\/(.*)\\.xml$"},
                                    "chain_file": {
                                        "description": "OpenMC depletion chain file",
                                        "type": "string",
                                        "pattern": "^\\.\\/(.*)\\.xml$"}
                                },

                                "required": ["settings", "geometry", "materials", "chain_file"]
                            }
                        }
                    }
                }

            ],
            "required": ["codename", "exec_path", "template_input_file_path", "npop", "active_cycles","inactive_cycles", "geo_file_paths"]
        },
       "simulation": {
           "description": "Simulation class input parameters",
           "type": "object",
           "properties": {
               "sim_name": {
                   "description": "Name of simulation",
                   "type": "string"},
               "db_name": {
                   "description": "Output HDF5 database file name",
                   "type": "string",
                    "pattern": "^(.*)\\.h5$"},
               "restart_flag": {
                   "description": "Restart simulation from the step when it stopped?",
                   "type": "boolean"},
               "adjust_geo": {
                   "description": "switch to another geometry when keff drops below 1?",
                   "type": "boolean"}
           },
           "requires": ["sim_name", "db_name", "restart_flag", "adjust_geo"]
       },
       "reactor": {
           "description": "Reactor class input parameters",
           "type": "object",
           "properties": {
               "volume": {
                   "description": "reactor core volume [cm^3]",
                   "type": "number",
                    "minimum": 0},
               "mass_flowrate": {
                   "description": "Salt mass flowrate through reactor core [g/s]",
                   "type": "number",
                    "minimum": 0 },
               "power_levels": {
                   "description": "Reactor power or power step list durng depletion step [W]",
                   "type": "array",
                   "items": { "type": "number",
                    "minimum": 0},
                   "minItems": 1,
                   "uniqueItems": false
                },
               "dep_step_length_cumulative": {
                   "description": "Depletion step length(s) (cumulative) [d]",
                   "type": "array",
                   "items": { "type": "number",
                    "minimum": 0},
                   "minItems": 1,
                   "uniqueItems": false
                }
           },
           "required": ["volume", "mass_flowrate", "power_levels", "dep_step_length_cumulative"]
       }
    },
    "required": ["proc_input_file", "dot_input_file", "output_path", "depcode", "simulation", "reactor"]
}<|MERGE_RESOLUTION|>--- conflicted
+++ resolved
@@ -63,12 +63,8 @@
                     },
                     "then": {
                         "properties": {
-<<<<<<< HEAD
-                            "template_inputfiles_path": {
+                            "template_input_file_path": {
                                 "description": "Path to Serpent template inputfile",
-=======
-                            "template_input_file_path": {
->>>>>>> 25b85c48
                                 "type": "string",
                                 "pattern": "^\\.\\/(.*)$"}
                         }
@@ -80,12 +76,8 @@
                     },
                     "then": {
                         "properties": {
-<<<<<<< HEAD
-                            "template_inputfiles_path": {
+                            "template_input_file_path": {
                                 "description": "Paths to OpenMC template input files",
-=======
-                            "template_input_file_path": {
->>>>>>> 25b85c48
                                 "type": "object",
                                 "properties": {
                                     "settings": {
