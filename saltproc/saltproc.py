import math
import itertools
import subprocess
import os
import numpy as np
import sys
import h5py
import shutil
import argparse
from collections import OrderedDict
import re

class saltproc:
    """ Class saltproc runs SERPENT and manipulates its input and output files
        to reprocess its material, while storing the SERPENT run results in a
        HDF5 database. This class is for two region flows, with fertile blanket
        and fissile driver. The fissile material from the blanket is separated
        and put into the driver.
    """

    def __init__(self, steps, cores, nodes, bw, exec_path, restart=False,
                 input_file='core', db_file='db_saltproc.hdf5',
                 mat_file='fuel_comp', init_mat_file='init_mat_file', 
                 driver_mat_name='fuel', blanket_mat_name='',
                 blanket_vol=0, driver_vol=1, rep_scheme={}):
        """ Initializes the class

        Parameters:
        -----------
        steps: int
            total number of steps for this saltproc run
        cores: int
            number of cores to use for this saltproc run
        nodes: int
            number of nodes to use for this saltproc run
        bw: string
            # !! if 'True', runs saltproc on Blue Waters
        exec_path: string
            path of SERPENT executable
        restart: bool
            if true, starts from an existing database
        input_file: string
            name of input file
        db_file: string
            name of output hdf5 file
        mat_file: string
            name of material file connected to input file
        init_mat_file: string
            name of material file initally definedd by user
        driver_mat_name: string
            name of driver material in the definition
        blanket_mat_name: string
            name of blanket material in definition
        driver_vol: float
            volume of driver
        blanket_vol: float
            volume of blanket
        rep_scheme: dict
            key: scheme name
            value: element, freq, qty, comp, begin_time, end_time, from, to, eff
        """
        # initialize all object attributes
        self.steps = steps
        self.cores = cores
        self.nodes = nodes
        self.bw = bw
        self.exec_path = exec_path
        self.restart = restart
        self.input_file = input_file
        self.db_file = db_file
        self.mat_file = mat_file
        self.current_step = 0
        self.init_mat_file = init_mat_file
        self.blanket_mat_name = blanket_mat_name
        self.driver_mat_name = driver_mat_name
        self.driver_vol = driver_vol
        self.blanket_vol = blanket_vol
        self.get_library_isotopes()
        self.prev_qty = 1
        self.rep_scheme_init(rep_scheme)
        self.two_region = True
        if blanket_mat_name == '':
            self.two_region = False
	


    def rep_scheme_init(self, rep_scheme):
        """ reprocessing scheme default setting and checking.
            1. Undefined parameters set to default value
            2. Composition normalized
            3. Check input errors for missing elements
        """
        for group, spec in rep_scheme.items():
            # set default values:
            if 'freq' not in spec.keys():
                rep_scheme[group]['freq'] = -1
            if 'qty' not in spec.keys():
                rep_scheme[group]['qty'] = -1
            if 'begin_time' not in spec.keys():
                rep_scheme[group]['begin_time'] = -1
            if 'end_time' not in spec.keys():
                rep_scheme[group]['end_time'] = 1e299
            if 'from' not in spec.keys():
                rep_scheme[group]['from'] = 'fertile'
            if 'to' not in spec.keys():
                rep_scheme[group]['to'] = 'waste'
            if 'eff' not in spec.keys():
                rep_scheme[group]['eff'] = 1

            # normalize composition
            if 'comp' in spec.keys():
                rep_scheme[group]['comp'] = [x / sum(rep_scheme[group]['comp']) for x in rep_scheme[group]['comp']]

            # check for input errors
            if 'element' not in spec.keys():
                raise ValueError('Missing elements for %s' %group)
            if 'from' not in spec.keys() and 'to' not in spec.keys():
                raise ValueError('Missing to AND from for %s' %group)
            if spec['from'] == 'fertile' and 'comp' not in spec.keys():
                raise ValueError('Must define composition for input material')
            if spec['to'] == 'waste':
                for el in spec['element']:
                    if any(char.isdigit() for char in el):
                        raise ValueError('You can only remove Elements')
        self.rep_scheme = rep_scheme

    def find_iso_indx(self, keyword):
<<<<<<< HEAD
        """ Returns index number of keyword in bumat dictionary
        
        Parameters:
        -----------
        keyword: string or list
            list for searching element
            string for isotope
        
=======
        """ Returns index number of keword in bumat dictionary

        Parameters:
        -----------
        keyword: string or list
            keyword to search for - element (e.g. Xe) or isotope (e.g. Pa233)

>>>>>>> c58c1ac1
        Returns:
        --------
        numpy array of indices
        """
        indx_list = []
        indx = 0
        if isinstance(keyword, str):
            indx = self.isoname.index(keyword)
            indx_list.append(indx)
        elif isinstance(keyword, list):
            for key in keyword:
                for indx, isotope in enumerate(self.isoname):
                    el = " ".join(re.findall("[a-zA-Z]+", isotope))
                    if key == el:   
                        indx_list.append(indx)
        return np.array(indx_list)

    def get_library_isotopes(self):
        """ Returns the isotopes in the cross section library

        Parameters:
        -----------

        Returns:
        --------
        iso_array: array
            array of isotopes in cross section library:
        """
        # check if environment variable is set
        if os.environ.get('SERPENT_DATA') is not None:
            path = os.environ['SERPENT_DATA']
        else:
            path = ''
        with open(self.input_file, 'r') as f:
            lines = f.readlines()
            for line in lines:
                if 'set acelib' in line and '%' != line[0]:
                    start = line.index('"') + 1
                    end = line[start:].index('"') + start
                    acelib = line[start:end]
        self.lib_isos = []
        acelib = path + acelib
        with open(acelib, 'r') as f:
            lines = f.readlines()
            for line in lines:
                iso = line.split()[1]
                self.lib_isos.append(iso)

        self.lib_isos = np.array(self.lib_isos)

    def get_mat_def(self):
        """ Get material definition from the initial material definition
            file
        """
        with open(self.init_mat_file, 'r') as f:
            self.mat_def_dict = OrderedDict({})
            lines = f.readlines()
            for line in lines:
                if 'mat' in line:
                    z = line.split()
                    key = z[1]
                    line = line.split('%')[0]
                    self.mat_def_dict[key] = line

    def get_isos(self):
        """ Reads the isotope zai and name from dep file

        """
        dep_file = self.input_file + '_dep.m'
        with open(dep_file, 'r') as f:
            lines = f.readlines()
            read = False
            read_zai = False
            read_name = False
            self.isozai = []
            self.isoname = []
            for line in lines:
                if 'ZAI' in line:
                    read_zai = True
                elif read_zai and ';' in line:
                    read_zai = False
                elif read_zai:
                    self.isozai.append(int(line.strip()))

                if 'NAMES' in line:
                    read_name = True
                elif read_name and ';' in line:
                    read_name = False
                elif read_name:
                    # skip the spaces and first apostrophe
                    self.isoname.append(line.split()[0][1:]) 
                
            self.isozai = self.isozai[:-2]
            self.isoname = self.isoname[:-2]


    def init_db(self):
        """ Initializes the database from the output of the first
            SEPRENT run """

        self.f = h5py.File(self.db_file, 'w')
<<<<<<< HEAD
=======
        # put in values from initial condition
        self.bumat_dict, mat_def = self.read_bumat(self.input_file, 0)

        # initialize isotope library and number of isotpes
        self.isolib = []
        for key in self.bumat_dict.keys():
            # needs to incode to put string in h5py
            self.isolib.append(key.encode('utf8'))
>>>>>>> c58c1ac1

        self.get_isos()
        self.get_mat_def()
        self.dep_dict = self.read_dep()
        self.write_run_info()

        self.number_of_isotopes = len(self.isoname)
        shape = (2, self.steps)
        maxshape = (2, None)
        self.keff_eoc_db = self.f.create_dataset('keff_EOC', shape,
                                             maxshape=maxshape, chunks=True)
        self.keff_boc_db = self.f.create_dataset('keff_BOC', shape,
                                               maxshape=maxshape, chunks=True)

        shape = (self.steps + 1, self.number_of_isotopes)
        maxshape = (None, self.number_of_isotopes)
        self.driver_before_db = self.f.create_dataset('driver composition before reproc',
                                                   shape, maxshape=maxshape,
                                                   chunks=True)
        self.driver_after_db = self.f.create_dataset('driver composition after reproc',
                                                   shape, maxshape=maxshape,
                                                   chunks=True)
        self.driver_refill_tank_db = self.f.create_dataset('driver refill tank composition',
                                                          shape, maxshape=maxshape,
                                                          chunks=True)

        self.blanket_before_db = self.f.create_dataset('blanket composition before reproc',
                                                     shape, maxshape=maxshape,
                                                     chunks=True)
        self.blanket_after_db = self.f.create_dataset('blanket composition after reproc',
                                                     shape, maxshape=maxshape,
                                                     chunks=True)
        self.blanket_refill_tank_db = self.f.create_dataset('blanket refill tank composition',
                                                shape, maxshape=maxshape,
                                                chunks=True)

        self.fissile_tank_db = self.f.create_dataset('fissile tank composition', shape, maxshape=maxshape,
                                             chunks=True)
        self.waste_tank_db = self.f.create_dataset('waste tank composition',
                                                   shape, maxshape=maxshape,
                                                   chunks=True)
        # initial composition

        dt = h5py.special_dtype(vlen=str)
        # have to encode to utf8 for hdf5 string
        self.isolib_db = self.f.create_dataset('iso names',
                                               data=[x.encode('utf8') for x in self.isoname],
                                               dtype=dt)
<<<<<<< HEAD
        self.isozai_db = self.f.create_dataset('iso zai', data=self.isozai)
        # the first depleted, non-reprocessed fuel is stored in timestep 1
        # initial composition
        self.dep_dict = self.read_dep()
        self.driver_before_db[0, :] = self.dep_dict[self.driver_mat_name] * self.driver_vol
        self.driver_after_db[0, :] = self.dep_dict[self.driver_mat_name] * self.driver_vol
        try:
            self.blanket_before_db[0, :] = self.dep_dict[self.blanket_mat_name] * self.blanket_vol
            self.blanket_after_db[0, :] = self.dep_dict[self.blanket_mat_name] * self.blanket_vol
        except:
            self.blanket_before_db[0, :] = np.zeros(self.number_of_isotopes)
            self.blanket_after_db[0, :] = np.zeros(self.number_of_isotopes)
            print('Blanket not defined: going to be all zeros')
    def write_run_info(self):
        """ Reads from the input file to write to hdf5
            of important SERPENT and Saltproc run parameters
=======

        self.bu_adens_db_0[0, :] = self.dict_to_array(self.bumat_dict)
        self.bu_adens_db_1[0, :] = self.dict_to_array(self.bumat_dict)

        self.th232_adens_0 = self.bumat_dict['Th232']

    def dict_to_array(self, bumat_dict):
        """ Converts an OrderedDict to an array of its values

        Parameters:
        -----------
        bumat_dict: OrderedDict
            key: isotope name
            value: adensity

        Returns:
        --------
        array of bumat_dict values
>>>>>>> c58c1ac1
        """
        # read from input file:
        with open(self.input_file, 'r') as f:
            lines = f.readlines()
            for linenum, line in enumerate(lines):
                if (line.split('%')[0]).strip() == 'dep':
                    timestep = (lines[linenum+2].split('%')[0]).strip()
                    if ' ' in timestep:
                        raise ValueError('Your Input file should only have one depstep')
                if 'set pop' in line and '%' not in line:
                    neutrons = int(line.split()[2])
                    active = int(line.split()[3])
                    inactive = int(line.split()[4])
        # write to db
        self.f.create_dataset('siminfo_timestep', data=timestep)
        self.f.create_dataset('siminfo_pop', data=[neutrons, active, inactive])

        self.f.create_dataset('siminfo_totsteps', data=self.steps)

        # fuel and blanket density
        dens_dict = {}
        for key, value in self.mat_def_dict.items():
            if float(value.split()[2]) < 0:
                cat = 'mass'
                dens_dict[key] = -1.0 * float(value.split()[2])
            else:
                cat = 'atomic'
                dens_dict[key] = float(value.split()[2])
        for key, value in dens_dict.items():
            self.f.create_dataset('siminfo_%s_%s_density' %(key, cat), data=value)

<<<<<<< HEAD
        # init composition
        init_comp = self.read_dep(boc=True)
        for key, value in init_comp.items():
            self.f.create_dataset('siminfo_%s_init_comp' %key, data=value)

=======
>>>>>>> c58c1ac1
    def reopen_db(self, restart):
        """ Reopens the previously exisiting database

        Parameters:
        -----------
        restart: bool
            if True, modified current_step and datasets
            if False, simply load the datasets
        """   
        self.f = h5py.File(self.db_file, 'r+')
        self.keff_eoc_db = self.f['keff_EOC']
        self.keff_boc_db = self.f['keff_BOC']
        self.driver_before_db = self.f['driver composition before reproc']
        self.driver_refill_tank_db = self.f['driver refill tank composition']        
        self.driver_after_db = self.f['driver composition after reproc']

        self.blanket_before_db = self.f['blanket composition before reproc']
        self.blanket_after_db = self.f['blanket composition after reproc']
        self.blanket_refill_tank_db = self.f['blanket refill tank composition']

        self.waste_tank_db = self.f['waste tank composition']
        self.isolib_db = self.f['iso names']
        self.fissile_tank_db = self.f['fissile tank composition']


        if restart:
            self.isoname = [str(x) for x in self.isolib_db]
            self.isozai = self.isozai_db

            self.get_mat_def()
            self.number_of_isotopes = len(self.isoname)

            self.keff = self.keff_eoc_db[0, :]
            # set past time
            # !! this time thing should be made certain
            self.current_step = np.amax(np.nonzero(self.keff)) + 1
            # resize datasets
            self.keff_eoc_db.resize((2, self.steps + self.current_step))
            self.keff_boc_db.resize((2, self.steps + self.current_step))
            shape = (self.steps + self.current_step +
                     1, self.number_of_isotopes)
            self.driver_before_db.resize(shape)
            self.driver_after_db.resize(shape)
            self.driver_refill_tank_db.resize(shape)

            self.blanket_before_db.resize(shape)
            self.blanket_after_db.resize(shape)
            self.blanket_refill_tank_db.resize(shape)

            self.waste_tank_db.resize(shape)
            self.fissile_tank_db.resize(shape)


            # write new material file
            self.core = {}
            self.core[self.driver_mat_name] = self.driver_after_db[self.current_step - 1]
            self.core[self.blanket_mat_name] = self.blanket_after_db[self.current_step - 1]
            self.write_mat_file()

    def read_res(self, moment):
        """ Reads SERPENT output .res file   

        Parameters:
        -----------
        moment: int
            moment of depletion step (0 for BOC and 1 for EOC)

        Returns:
        --------
        [mean_keff, uncertainty_keff]
        """
        res_filename = os.path.join(self.input_file + "_res.m")
        count = 0
        with open(res_filename, 'r') as f:
            lines = f.readlines()
            for line in lines:
                if 'IMP_KEFF' in line:
                    line = line.split('=')[1]
                    line = line.split('[')[1]
                    line = line.split(']')[0]
                    line = line.split()
                    keff = [float(line[0]), float(line[1])]
                    if count == moment:
                        return keff
                    count += 1

    def read_dep(self, boc=False):
        """ Reads the SERPENT _dep.m file

        Parameters:
        -----------
        moment: int
            moment of depletion step (0 for BOC and 1 for EOC)
        mat_name: string
            name of material to return the composition of
        boc: bool
            if true, gets the boc composition

        Returns:
        --------
        dep_dict: dictionary
            key: material name
            value: dictionary
                key: isotope
                value: adens
        """
        dep_file = os.path.join('%s_dep.m' %self.input_file)
        with open(dep_file, 'r') as f:
            lines = f.readlines()
            self.dep_dict = OrderedDict({})
            read = False
            for line in lines:
                if 'MAT'in line and 'MDENS' in line:
                    key = line.split('_')[1]
                    read = True
                    self.dep_dict[key] = [0] * len(self.isoname)
                elif read and ';' in line:
                    read = False
                elif read:
                    z = line.split(' ')
                    # last burnup stage
                    indx = z.index('%')
                    mdens = z[indx-1]
                    if boc:
                        mdens = z[indx-2]
                    # the isotope name is at the end of the line.
                    name = z[-1].replace('\n', '')
                    # find index so that it doesn't change
                    try:
                        where_in_isoname = self.isoname.index(name)
                        self.dep_dict[key][where_in_isoname] = float(z[indx-1])
                    except ValueError:
                        if name not in ['total', 'data']:
                            print('THIS WAS NOT HERE %s' %name)
        for key,val in self.dep_dict.items():
            self.dep_dict[key] = np.array(val) 
        return self.dep_dict


    def write_mat_file(self):
        """ Writes the input fuel composition input file block

        Parameters:
        -----------

        Returns:
        --------
        null. creates SEPRENT input mat block text file
        """
        ana_keff_boc = self.read_res(0)
        ana_keff_eoc = self.read_res(1)
        not_in_lib = open('NOT_IN_LIB', 'w')
        matf = open(self.mat_file, 'w')
        matf.write('%% Step number # %i %f +- %f;%f +- %f \n' %
                   (self.current_step, ana_keff_boc[0], ana_keff_boc[1],
                    ana_keff_eoc[0], ana_keff_eoc[1]))
        for key, val in self.core.items():
            matf.write(self.mat_def_dict[key].replace('\n', '') + ' fix 09c 900\n')
            for indx, isotope in enumerate(self.isozai):
                # filter metastables
                if str(isotope)[-1] != '0':
                    continue
                # change name so it corresponds to temperature
                isotope = str(isotope)[:-1] + '.09c'
                # filter isotopes not in cross section library                
                mass_frac = -1.0 * (val[indx] / sum(val)) * 100
                if isotope not in self.lib_isos:
                    not_in_lib.write('%s\t\t%s\n' %(str(isotope), str(mass_frac)))
                    continue
                else:
                    matf.write('%s\t\t%s\n' %(str(isotope), str(mass_frac)))
        matf.close()


    def separate_fuel(self):
        """ separate fissile material from blanket,
            separate waste out of driver
        """
        self.core = self.read_dep()

        # make core values mass by multiplying by volume
        self.core[self.driver_mat_name] = self.core[self.driver_mat_name] * self.driver_vol
        try:
            self.core[self.blanket_mat_name] = self.core[self.blanket_mat_name] * self.blanket_vol
        except:
            self.core[self.blanket_mat_name] = np.zeros(self.number_of_isotopes)
        # save pre-processing core mass
        self.core_mass = {}
        for key, val in self.core.items():
            self.core_mass[key] = sum(val)


        # record the depleted composition before reprocessing
        self.driver_before_db[self.current_step, :] = self.core[self.driver_mat_name]
        self.blanket_before_db[self.current_step, :] = self.core[self.blanket_mat_name]


        # waste / fissile tank db initialization
        self.waste_tank_db[self.current_step, :] = self.waste_tank_db[self.current_step-1, :]
        self.fissile_tank_db[self.current_step, :] = self.fissile_tank_db[self.current_step-1, :]

        # removal first
        for group, scheme in self.rep_scheme.items():
            iso_indx = self.find_iso_indx(scheme['element'])
            if scheme['to'] == 'waste':
                # things to dump out
                self.waste_tank_db[self.current_step, :] += self.remove_iso(iso_indx,
                                                                            scheme['eff'], scheme['from'])
                print('REMOVING %f kg of %s FROM %s' %(self.removed_qty, group, scheme['from']))
            else:
                continue

        # get mass lacking in reactor after reprocessing out waste
        self.core_space = {}
        for mat, val in self.core.items():
            self.core_space[mat] = self.core_mass[mat] - sum(val)

        # move things around (fissile to driver)
        for group, scheme in self.rep_scheme.items():
            if scheme['to'] != 'waste' and scheme['from'] != 'fertile':
                removed = self.remove_iso(iso_indx, scheme['eff'], scheme['from'])
                print('REMOVING %f kg of %s FROM %s' %(self.removed_qty, group, scheme['from']))
                # if the movement flow is more than the space in the destination,
                if sum(removed) > self.core_space[scheme['to']]:
                    removed_comp = removed / sum(removed)
                    self.core[scheme['to']] += removed_comp * self.core_space[scheme['to']]
                    print('MOVING %f kg of %s FROM %s TO %s ' %(self.core_space[scheme['to']], group, scheme['from'], scheme['to']))
                    # move rest to fissile tank
                    self.fissile_tank_db[self.current_step, :] += removed_comp * (sum(removed) - self.core_space[scheme['to']])
                    print('MOVING %f kg of %s FROM %s TO FISSILE TANK' %(self.core_space[scheme['to']], group, scheme['from']))                

    def refuel(self):
        """ After separating out fissile and waste material,
            this function refuels the salt with fissile and fertile
            material
        """
        # refill tank db initialization
        self.driver_refill_tank_db[self.current_step, :] = self.driver_refill_tank_db[self.current_step-1, :]
        self.blanket_refill_tank_db[self.current_step, :] = self.blanket_refill_tank_db[self.current_step-1, :]

<<<<<<< HEAD

        for group, scheme in self.rep_scheme.items():
            if scheme['from'] != 'fertile':
                continue
            else:
                qty_to_fill = self.core_mass[scheme['to']] - sum(self.core[scheme['to']])
                for indx, frac in enumerate(scheme['comp']):
                    isoid = self.find_iso_indx(scheme['element'][indx])
                    self.refill(isoid, qty_to_fill*frac, scheme['to'])
                    print('ADDING IN %f kg of %s to %s' %(qty_to_fill * frac, scheme['element'][indx], scheme['to']))

    def reactivity_control(self):
        """ Controls fraction of fissile material
            input into core to control keff into
            a range
        """
        # check EOC KEFF for determining fissile_add_back_frac

        self.eoc_keff = self.read_res(1)
        # how much pu we lost:
        pu = self.find_iso_indx(['Pu'])
        pu_loss = self.driver_before_db[self.current_step, pu] - self.driver_after_db[self.current_step-1, pu]
        pu_loss = sum(pu_loss)
        pu_avail = sum(self.fissile_tank_db[self.current_step, :])
        print('EOC KEFF IS %f +- %f' %(self.eoc_keff[0], self.eoc_keff[1]))
        
        if self.eoc_keff[0] > 1.05:
            print('KEFF IS TOO HIGH: NOT PUTTING ANY MORE PU IN DRIVER\n')
            qty = 0
        elif self.eoc_keff[0] <= 1.05 and self.eoc_keff[0] > 1.01:
            print('KEFF IS IN A GOOD SPOT: PUTTING THE AMOUNT LOST FROM PREV DEPLETION\n')
            qty = min(pu_avail, pu_loss)
        elif self.eoc_keff[0] <= 1.01:
            print('KEFF IS LOW: PUTTING IN 1.5 TIMES PU THAN PREIVOUS STEP:')
            qty = min(self.prev_qty * 1.5, pu_avail)
        if qty == pu_avail:
            print('NOT ENOUGH PU AVAILABLE: PUTTING THE MAXIMUM AMOUNT AVAILABLE')

        self.prev_qty = qty
        return qty

=======
        # read bumat1 (output composition)
        self.bumat_dict, self.mat_def = self.read_bumat(self.input_file, 1)
        self.core = self.dict_to_array(self.bumat_dict)

        # record core composition before reprocessing to db_0
        self.bu_adens_db_0[self.current_step, :] = self.core

        # start reprocessing and refilling
        # reprocess out pa233
        # every 1 step = 3days
        th232_id = self.find_iso_indx('Th232')
        # add back u233 to core
        # !! where is this refill coming from?
        u233_to_add = self.tank_adens_db[self.current_step, self.find_iso_indx(
            'Pa233')]
        self.refill(self.find_iso_indx('U233'), u233_to_add)

        # remove volatile gases
        # every 1 step = 3 days
        volatile_gases = self.find_iso_indx(['Kr', 'Xe', 'Se', 'Nb', 'Mo', 'Tc', 'Ru',
                                             'Rh', 'Pd', 'Ag', 'Sb', 'Te'])
        self.rem_adens[0, ] = self.remove_iso(volatile_gases, 1)

        # !! this rem_adens indexing looks wrong
        # remove seminoble metals
        # every 67 steps = 201 days
        if self.current_step % 67 == 0:
            se_noble_id = self.find_iso_indx(['Zr', 'Cd', 'In', 'Sn'])
            self.rem_adens[1, ] = self.remove_iso(se_noble_id, 1)

        # remove volatile fluorides
        # every 20 steps = 60 days
        if self.current_step % 20 == 0:
            vol_fluorides = self.find_iso_indx(['Br', 'I'])
            self.rem_adens[2, ] = self.remove_iso(vol_fluorides, 1)

        # remove REEs
        # evrey 17 steps = 50 days
        if self.current_step % 17 == 0:
            rees_id = self.find_iso_indx(['Y', 'Gd', 'La', 'Ce', 'Pr',
                                          'Nd', 'Pm', 'Sm'])
            self.rem_adens[3, ] = self.remove_iso(rees_id, 1)

        # remove Eu
        # evrey 167 steps = 500 days
        if self.current_step % 167 == 0:
            eu_id = self.find_iso_indx('Eu')
            self.rem_adens[4, ] = self.remove_iso(eu_id, 1)

        # remove Rb, Sr, Cs, Ba
        # every 1145 steps = 3435 days
        if self.current_step % 1145 == 0:
            discard_id = self.find_iso_indx(['Rb', 'Sr', 'Cs', 'Ba'])
            self.rem_adens[4, ] = self.remove_iso(discard_id, 1)

        # remove np-237, pu-242
        # every 1946 steps = 16 years
        if self.current_step % 1946 == 0:
            higher_nuc = self.find_iso_indx(['Pu237', 'Pu242'])
            self.rem_adens[4, ] = self.remove_iso(higher_nuc, 1)

        # refill th232 to keep adens constant
        # do it every time
        # if want to do it less often do:
        # if current_step % time == 0:
        self.th_adens_db[self.current_step, ] = self.maintain_const(th232_id,
                                                                    self.th232_adens_0)

        # write the processed material to mat file for next run
        self.write_mat_file()

>>>>>>> c58c1ac1
    def record_db(self):
        """ Records the processed fuel composition, Keff values,
            waste tank composition to database
        """
        self.keff_eoc_db[:, self.current_step - 1] = self.read_res(1)
        self.keff_boc_db[:, self.current_step - 1] = self.read_res(0)

        self.driver_after_db[self.current_step, :] = self.core[self.driver_mat_name]
        self.blanket_after_db[self.current_step, :] = self.core[self.blanket_mat_name]

        self.f.close()

    def run_serpent(self):
        """ Runs SERPENT with subprocess with the given parameters"""
        # !why a string not a boolean
        if self.bw:
            args = ('aprun', '-n', str(self.nodes), '-d', str(32),
                    self.exec_path,
                    '-omp', str(32), self.input_file)
        else:
            args = (self.exec_path,
                    '-omp', str(self.cores), self.input_file)
        print('RUNNNIN')
        try:
            output = subprocess.check_output(args)
        except subprocess.CalledProcessError as e:
            print (e.output)
            raise ValueError('\nSEPRENT FAILED\n')
        print('DONES')

    def remove_iso(self, target_iso, removal_eff, region):
        """ Removes isotopes with given removal efficiency

        Parameters:
        -----------
        target_iso: array
            array  of indices for isotopes to remove from core
        removal_eff: float
            removal efficiency (max 1)
        region: string
            region to perform action on

        Returns:
        --------
        tank_stream: array
            array of adens of removed material
        """
        self.removed_qty = 0
        tank_stream = np.zeros(self.number_of_isotopes)
        for iso in target_iso:
            tank_stream[iso] = self.core[region][iso] * removal_eff
            self.core[region][iso] = (1 - removal_eff) * self.core[region][iso]
            # print('REMOVING %f GRAMS OF %s FROM %s' %(self.core[region][iso], self.isoname[iso], region))
        self.removed_qty = sum(tank_stream)
        return tank_stream

    def refill(self, refill_iso, delta, region):
        """ Refills isotope with target rate of refuel

        Parameters:
        -----------
        refill_iso: array
            array of indices for isotopes to be refilled
        delta: float
            amount to be refilled
        region: string
            region to perform action on


        Returns:
        --------
        null.
        """
        for iso in refill_iso:
            self.core[region][iso] = self.core[region][iso] + delta
            # print('REFILLING %f GRAMS OF %s TO %s' %(delta, self.isoname[iso], region))
            if region == self.driver_mat_name:
                self.driver_refill_tank_db[self.current_step, iso] -= delta
            elif region == self.blanket_mat_name:
                self.blanket_refill_tank_db[self.current_step, iso] -= delta

    def maintain_const(self, target_isotope, target_qty, region):
        """ Maintains the constant amount of a target isotope

        Parameters:
        -----------
        target_isotope: array
            array of indices for isotopes to be refilled
        target_qty: float
            quantity to be satisfied
        region: string
            region to perform action on

        Returns:
        --------
        null.
        """
        tank_stream = np.zeros(self.number_of_isotopes)
        for iso in target_isotope:
            tank_stream[iso] = self.core[region][iso] - target_qty
            self.core[region][iso] = tartget_qty
        return tank_stream

    def start_sequence(self):
        """ checks restart and preexisting file
            copies initial mat file to predefined mat file name
        """
        if self.restart and os.path.isfile(self.mat_file):
            try:
                self.f = h5py.File(self.db_file, 'r+')
            except:
                raise ValueError('HDF5 File does not exist.\n'
                                 'Are you sure you want to restart?')
            self.reopen_db(True)
            self.steps += self.current_step

        else:
            if os.path.isfile(self.db_file):
                print('File already exists: the file is moved to %s' %self.db_file.replace('.hdf5', '_old.hdf5'))
                os.rename(self.db_file, self.db_file.replace('.hdf5', '_old.hdf5'))
            print('Copying %s to %s so the initial material file is unchanged..'
                  %(self.init_mat_file, self.mat_file))
            shutil.copy(self.init_mat_file, self.mat_file)

    def main(self):
        """ Core of saltproc: moves forward in timesteps,
            run serpent, process fuel, record to db, and repeats
        """
        self.start_sequence()

        while self.current_step < self.steps:
            print('Cycle number of %i of %i steps' %
                  (self.current_step + 1, self.steps))
            self.run_serpent()
            if self.current_step == 0:
                # intializing db to get all arrays for calculation
                self.init_db()
            else:
                self.reopen_db(False)
            self.current_step += 1
            self.separate_fuel()
            self.refuel()
            self.write_mat_file()

            ### this is to check if serpent is running
            u235_id = self.find_iso_indx('U235')
            print(self.driver_before_db[self.current_step, u235_id])
            self.record_db()

        print('End of Saltproc.')<|MERGE_RESOLUTION|>--- conflicted
+++ resolved
@@ -125,7 +125,6 @@
         self.rep_scheme = rep_scheme
 
     def find_iso_indx(self, keyword):
-<<<<<<< HEAD
         """ Returns index number of keyword in bumat dictionary
         
         Parameters:
@@ -134,15 +133,6 @@
             list for searching element
             string for isotope
         
-=======
-        """ Returns index number of keword in bumat dictionary
-
-        Parameters:
-        -----------
-        keyword: string or list
-            keyword to search for - element (e.g. Xe) or isotope (e.g. Pa233)
-
->>>>>>> c58c1ac1
         Returns:
         --------
         numpy array of indices
@@ -244,18 +234,6 @@
             SEPRENT run """
 
         self.f = h5py.File(self.db_file, 'w')
-<<<<<<< HEAD
-=======
-        # put in values from initial condition
-        self.bumat_dict, mat_def = self.read_bumat(self.input_file, 0)
-
-        # initialize isotope library and number of isotpes
-        self.isolib = []
-        for key in self.bumat_dict.keys():
-            # needs to incode to put string in h5py
-            self.isolib.append(key.encode('utf8'))
->>>>>>> c58c1ac1
-
         self.get_isos()
         self.get_mat_def()
         self.dep_dict = self.read_dep()
@@ -303,7 +281,6 @@
         self.isolib_db = self.f.create_dataset('iso names',
                                                data=[x.encode('utf8') for x in self.isoname],
                                                dtype=dt)
-<<<<<<< HEAD
         self.isozai_db = self.f.create_dataset('iso zai', data=self.isozai)
         # the first depleted, non-reprocessed fuel is stored in timestep 1
         # initial composition
@@ -320,26 +297,6 @@
     def write_run_info(self):
         """ Reads from the input file to write to hdf5
             of important SERPENT and Saltproc run parameters
-=======
-
-        self.bu_adens_db_0[0, :] = self.dict_to_array(self.bumat_dict)
-        self.bu_adens_db_1[0, :] = self.dict_to_array(self.bumat_dict)
-
-        self.th232_adens_0 = self.bumat_dict['Th232']
-
-    def dict_to_array(self, bumat_dict):
-        """ Converts an OrderedDict to an array of its values
-
-        Parameters:
-        -----------
-        bumat_dict: OrderedDict
-            key: isotope name
-            value: adensity
-
-        Returns:
-        --------
-        array of bumat_dict values
->>>>>>> c58c1ac1
         """
         # read from input file:
         with open(self.input_file, 'r') as f:
@@ -370,15 +327,11 @@
                 dens_dict[key] = float(value.split()[2])
         for key, value in dens_dict.items():
             self.f.create_dataset('siminfo_%s_%s_density' %(key, cat), data=value)
-
-<<<<<<< HEAD
         # init composition
         init_comp = self.read_dep(boc=True)
         for key, value in init_comp.items():
             self.f.create_dataset('siminfo_%s_init_comp' %key, data=value)
 
-=======
->>>>>>> c58c1ac1
     def reopen_db(self, restart):
         """ Reopens the previously exisiting database
 
@@ -619,8 +572,6 @@
         self.driver_refill_tank_db[self.current_step, :] = self.driver_refill_tank_db[self.current_step-1, :]
         self.blanket_refill_tank_db[self.current_step, :] = self.blanket_refill_tank_db[self.current_step-1, :]
 
-<<<<<<< HEAD
-
         for group, scheme in self.rep_scheme.items():
             if scheme['from'] != 'fertile':
                 continue
@@ -661,79 +612,6 @@
         self.prev_qty = qty
         return qty
 
-=======
-        # read bumat1 (output composition)
-        self.bumat_dict, self.mat_def = self.read_bumat(self.input_file, 1)
-        self.core = self.dict_to_array(self.bumat_dict)
-
-        # record core composition before reprocessing to db_0
-        self.bu_adens_db_0[self.current_step, :] = self.core
-
-        # start reprocessing and refilling
-        # reprocess out pa233
-        # every 1 step = 3days
-        th232_id = self.find_iso_indx('Th232')
-        # add back u233 to core
-        # !! where is this refill coming from?
-        u233_to_add = self.tank_adens_db[self.current_step, self.find_iso_indx(
-            'Pa233')]
-        self.refill(self.find_iso_indx('U233'), u233_to_add)
-
-        # remove volatile gases
-        # every 1 step = 3 days
-        volatile_gases = self.find_iso_indx(['Kr', 'Xe', 'Se', 'Nb', 'Mo', 'Tc', 'Ru',
-                                             'Rh', 'Pd', 'Ag', 'Sb', 'Te'])
-        self.rem_adens[0, ] = self.remove_iso(volatile_gases, 1)
-
-        # !! this rem_adens indexing looks wrong
-        # remove seminoble metals
-        # every 67 steps = 201 days
-        if self.current_step % 67 == 0:
-            se_noble_id = self.find_iso_indx(['Zr', 'Cd', 'In', 'Sn'])
-            self.rem_adens[1, ] = self.remove_iso(se_noble_id, 1)
-
-        # remove volatile fluorides
-        # every 20 steps = 60 days
-        if self.current_step % 20 == 0:
-            vol_fluorides = self.find_iso_indx(['Br', 'I'])
-            self.rem_adens[2, ] = self.remove_iso(vol_fluorides, 1)
-
-        # remove REEs
-        # evrey 17 steps = 50 days
-        if self.current_step % 17 == 0:
-            rees_id = self.find_iso_indx(['Y', 'Gd', 'La', 'Ce', 'Pr',
-                                          'Nd', 'Pm', 'Sm'])
-            self.rem_adens[3, ] = self.remove_iso(rees_id, 1)
-
-        # remove Eu
-        # evrey 167 steps = 500 days
-        if self.current_step % 167 == 0:
-            eu_id = self.find_iso_indx('Eu')
-            self.rem_adens[4, ] = self.remove_iso(eu_id, 1)
-
-        # remove Rb, Sr, Cs, Ba
-        # every 1145 steps = 3435 days
-        if self.current_step % 1145 == 0:
-            discard_id = self.find_iso_indx(['Rb', 'Sr', 'Cs', 'Ba'])
-            self.rem_adens[4, ] = self.remove_iso(discard_id, 1)
-
-        # remove np-237, pu-242
-        # every 1946 steps = 16 years
-        if self.current_step % 1946 == 0:
-            higher_nuc = self.find_iso_indx(['Pu237', 'Pu242'])
-            self.rem_adens[4, ] = self.remove_iso(higher_nuc, 1)
-
-        # refill th232 to keep adens constant
-        # do it every time
-        # if want to do it less often do:
-        # if current_step % time == 0:
-        self.th_adens_db[self.current_step, ] = self.maintain_const(th232_id,
-                                                                    self.th232_adens_0)
-
-        # write the processed material to mat file for next run
-        self.write_mat_file()
-
->>>>>>> c58c1ac1
     def record_db(self):
         """ Records the processed fuel composition, Keff values,
             waste tank composition to database
