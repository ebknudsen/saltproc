import math
import itertools
import subprocess
import os
import numpy as np
import sys
import h5py
import shutil
import argparse
from collections import OrderedDict
import re

class saltproc:
    """ Class saltproc runs SERPENT and manipulates its input and output files
        to reprocess its material, while storing the SERPENT run results in a
        HDF5 database. This class is for two region flows, with fertile blanket
        and fissile driver. The fissile material from the blanket is separated
        and put into the driver.
    """

    def __init__(self, steps, cores, nodes, bw, exec_path, restart=False,
                 input_file='core', db_file='db_saltproc.hdf5',
<<<<<<< HEAD
                 mat_file='iter_mat_file', init_mat_file='init_mat_file', 
                 driver_mat_name='fuel', blanket_mat_name='blank',
                 blanket_vol=1, driver_vol=1, rep_scheme={}):
=======
                 mat_file='fuel_comp', init_mat_file='init_mat_file', 
                 driver_mat_name='fuel', blanket_mat_name='',
                 blanket_vol=0, driver_vol=1, rep_scheme={}):
>>>>>>> 52e280fa
        """ Initializes the class

        Parameters:
        -----------
        steps: int
            total number of steps for this saltproc run
        cores: int
            number of cores to use for this saltproc run
        nodes: int
            number of nodes to use for this saltproc run
        bw: string
            # !! if 'True', runs saltproc on Blue Waters
        exec_path: string
            path of SERPENT executable
        restart: bool
            if true, starts from an existing database
        input_file: string
            name of input file
        db_file: string
            name of output hdf5 file
        mat_file: string
            name of material file connected to input file
        init_mat_file: string
            name of material file initally definedd by user
        driver_mat_name: string
            name of driver material in the definition
        blanket_mat_name: string
            name of blanket material in definition
        driver_vol: float
            volume of driver
        blanket_vol: float
            volume of blanket
        rep_scheme: dict
            key: scheme name
            value: element, freq, qty, comp, begin_time, end_time, from, to, eff
        """
        # initialize all object attributes
        self.steps = steps
        self.cores = cores
        self.nodes = nodes
        self.bw = bw
        self.exec_path = exec_path
        self.restart = restart
        self.input_file = input_file
        self.db_file = db_file
        self.mat_file = mat_file
        self.current_step = 0
        self.init_mat_file = init_mat_file
        self.blanket_mat_name = blanket_mat_name
        self.driver_mat_name = driver_mat_name
        self.driver_vol = driver_vol
        self.blanket_vol = blanket_vol
        self.get_library_isotopes()
        self.prev_qty = 1
        self.rep_scheme_init(rep_scheme)
<<<<<<< HEAD
        self.two_region = True
	if blanket_mat_name == '':
=======
        if blanket_mat_name == '':
>>>>>>> 52e280fa
            self.two_region = False
	


    def rep_scheme_init(self, rep_scheme):
        """ reprocessing scheme default setting and checking.
            1. Undefined parameters set to default value
            2. Composition normalized
            3. Check input errors for missing elements
        """
        for group, spec in rep_scheme.items():
            # set default values:
            if 'freq' not in spec.keys():
                rep_scheme[group]['freq'] = -1
            if 'qty' not in spec.keys():
                rep_scheme[group]['qty'] = -1
            if 'begin_time' not in spec.keys():
                rep_scheme[group]['begin_time'] = -1
            if 'end_time' not in spec.keys():
                rep_scheme[group]['end_time'] = 1e299
            if 'from' not in spec.keys():
                rep_scheme[group]['from'] = 'fertile'
            if 'to' not in spec.keys():
                rep_scheme[group]['to'] = 'waste'
            if 'eff' not in spec.keys():
                rep_scheme[group]['eff'] = 1

            # normalize composition
            if 'comp' in spec.keys():
                rep_scheme[group]['comp'] = [x / sum(rep_scheme[group]['comp']) for x in rep_scheme[group]['comp']]

            # check for input errors
            if 'element' not in spec.keys():
                raise ValueError('Missing elements for %s' %group)
            if 'from' not in spec.keys() and 'to' not in spec.keys():
                raise ValueError('Missing to AND from for %s' %group)
            if spec['from'] == 'fertile' and 'comp' not in spec.keys():
                raise ValueError('Must define composition for input material')
            if spec['to'] == 'waste':
                for el in spec['element']:
                    if any(char.isdigit() for char in el):
                        raise ValueError('You can only remove Elements')
        self.rep_scheme = rep_scheme

    def find_iso_indx(self, keyword):
        """ Returns index number of keyword in bumat dictionary
        
        Parameters:
        -----------
        keyword: string or list
            list for searching element
            string for isotope
        
        Returns:
        --------
        numpy array of indices
        """
        indx_list = []
        indx = 0
        if isinstance(keyword, str):
            indx = self.isoname.index(keyword)
            indx_list.append(indx)
        elif isinstance(keyword, list):
            for key in keyword:
                for indx, isotope in enumerate(self.isoname):
                    el = " ".join(re.findall("[a-zA-Z]+", isotope))
                    if key == el:   
                        indx_list.append(indx)
        return np.array(indx_list)

    def get_library_isotopes(self):
        """ Returns the isotopes in the cross section library

        Parameters:
        -----------

        Returns:
        --------
        iso_array: array
            array of isotopes in cross section library:
        """
        # check if environment variable is set
        if os.environ.get('SERPENT_DATA') is not None:
            path = os.environ['SERPENT_DATA']
        else:
            path = ''
        with open(self.input_file, 'r') as f:
            lines = f.readlines()
            for line in lines:
                if 'set acelib' in line and '%' != line[0]:
                    start = line.index('"') + 1
                    end = line[start:].index('"') + start
                    acelib = line[start:end]
        self.lib_isos = []
        acelib = path + acelib
        with open(acelib, 'r') as f:
            lines = f.readlines()
            for line in lines:
                iso = line.split()[1]
                self.lib_isos.append(iso)

        self.lib_isos = np.array(self.lib_isos)

    def get_mat_def(self):
        """ Get material definition from the initial material definition
            file
        """
        with open(self.init_mat_file, 'r') as f:
            self.mat_def_dict = OrderedDict({})
            lines = f.readlines()
            for line in lines:
                if 'mat' in line:
                    z = line.split()
                    key = z[1]
                    line = line.split('%')[0]
                    self.mat_def_dict[key] = line

    def get_isos(self):
        """ Reads the isotope zai and name from dep file

        """
        dep_file = self.input_file + '_dep.m'
        with open(dep_file, 'r') as f:
            lines = f.readlines()
            read = False
            read_zai = False
            read_name = False
            self.isozai = []
            self.isoname = []
            for line in lines:
                if 'ZAI' in line:
                    read_zai = True
                elif read_zai and ';' in line:
                    read_zai = False
                elif read_zai:
                    self.isozai.append(int(line.strip()))

                if 'NAMES' in line:
                    read_name = True
                elif read_name and ';' in line:
                    read_name = False
                elif read_name:
                    # skip the spaces and first apostrophe
                    self.isoname.append(line.split()[0][1:]) 
                
            self.isozai = self.isozai[:-2]
            self.isoname = self.isoname[:-2]


    def init_db(self):
        """ Initializes the database from the output of the first
            SEPRENT run """

        self.f = h5py.File(self.db_file, 'w')

        self.get_isos()
        self.get_mat_def()
        self.dep_dict = self.read_dep()
        self.write_run_info()

        self.number_of_isotopes = len(self.isoname)
        shape = (2, self.steps)
        maxshape = (2, None)
        self.keff_eoc_db = self.f.create_dataset('keff_EOC', shape,
                                             maxshape=maxshape, chunks=True)
        self.keff_boc_db = self.f.create_dataset('keff_BOC', shape,
                                               maxshape=maxshape, chunks=True)

        shape = (self.steps + 1, self.number_of_isotopes)
        maxshape = (None, self.number_of_isotopes)
        self.driver_before_db = self.f.create_dataset('driver composition before reproc',
                                                   shape, maxshape=maxshape,
                                                   chunks=True)
        self.driver_after_db = self.f.create_dataset('driver composition after reproc',
                                                   shape, maxshape=maxshape,
                                                   chunks=True)
        self.driver_refill_tank_db = self.f.create_dataset('driver refill tank composition',
                                                          shape, maxshape=maxshape,
                                                          chunks=True)

        self.blanket_before_db = self.f.create_dataset('blanket composition before reproc',
                                                     shape, maxshape=maxshape,
                                                     chunks=True)
        self.blanket_after_db = self.f.create_dataset('blanket composition after reproc',
                                                     shape, maxshape=maxshape,
                                                     chunks=True)
        self.blanket_refill_tank_db = self.f.create_dataset('blanket refill tank composition',
                                                shape, maxshape=maxshape,
                                                chunks=True)

        self.fissile_tank_db = self.f.create_dataset('fissile tank composition', shape, maxshape=maxshape,
                                             chunks=True)
        self.waste_tank_db = self.f.create_dataset('waste tank composition',
                                                   shape, maxshape=maxshape,
                                                   chunks=True)
        # initial composition

        dt = h5py.special_dtype(vlen=str)
        # have to encode to utf8 for hdf5 string
        self.isolib_db = self.f.create_dataset('iso names',
                                               data=[x.encode('utf8') for x in self.isoname],
                                               dtype=dt)
        self.isozai_db = self.f.create_dataset('iso zai', data=self.isozai)
        # the first depleted, non-reprocessed fuel is stored in timestep 1
        # initial composition
        self.dep_dict = self.read_dep()
        self.driver_before_db[0, :] = self.dep_dict[self.driver_mat_name] * self.driver_vol
        self.driver_after_db[0, :] = self.dep_dict[self.driver_mat_name] * self.driver_vol
        try:
            self.blanket_before_db[0, :] = self.dep_dict[self.blanket_mat_name] * self.blanket_vol
            self.blanket_after_db[0, :] = self.dep_dict[self.blanket_mat_name] * self.blanket_vol
        except:
            self.blanket_before_db[0, :] = np.zeros(self.number_of_isotopes)
            self.blanket_after_db[0, :] = np.zeros(self.number_of_isotopes)
            print('Blanket not defined: going to be all zeros')
    def write_run_info(self):
        """ Reads from the input file to write to hdf5
            of important SERPENT and Saltproc run parameters
        """
        # read from input file:
        with open(self.input_file, 'r') as f:
            lines = f.readlines()
            for linenum, line in enumerate(lines):
                if (line.split('%')[0]).strip() == 'dep':
                    timestep = (lines[linenum+2].split('%')[0]).strip()
                    if ' ' in timestep:
                        raise ValueError('Your Input file should only have one depstep')
                if 'set pop' in line and '%' not in line:
                    neutrons = int(line.split()[2])
                    active = int(line.split()[3])
                    inactive = int(line.split()[4])
        # write to db
        self.f.create_dataset('siminfo_timestep', data=timestep)
        self.f.create_dataset('siminfo_pop', data=[neutrons, active, inactive])

        self.f.create_dataset('siminfo_totsteps', data=self.steps)

        # fuel and blanket density
        dens_dict = {}
        for key, value in self.mat_def_dict.items():
            if float(value.split()[2]) < 0:
                cat = 'mass'
                dens_dict[key] = -1.0 * float(value.split()[2])
            else:
                cat = 'atomic'
                dens_dict[key] = float(value.split()[2])
        for key, value in dens_dict.items():
            self.f.create_dataset('siminfo_%s_%s_density' %(key, cat), data=value)

        # init composition
        init_comp = self.read_dep(boc=True)
        for key, value in init_comp.items():
            self.f.create_dataset('siminfo_%s_init_comp' %key, data=value)

    def reopen_db(self, restart):
        """ Reopens the previously exisiting database

        Parameters:
        -----------
        restart: bool
            if True, modified current_step and datasets
            if False, simply load the datasets
        """   
        self.f = h5py.File(self.db_file, 'r+')
        self.keff_eoc_db = self.f['keff_EOC']
        self.keff_boc_db = self.f['keff_BOC']
        self.driver_before_db = self.f['driver composition before reproc']
        self.driver_refill_tank_db = self.f['driver refill tank composition']        
        self.driver_after_db = self.f['driver composition after reproc']

        self.blanket_before_db = self.f['blanket composition before reproc']
        self.blanket_after_db = self.f['blanket composition after reproc']
        self.blanket_refill_tank_db = self.f['blanket refill tank composition']

        self.waste_tank_db = self.f['waste tank composition']
        self.isolib_db = self.f['iso names']
        self.fissile_tank_db = self.f['fissile tank composition']


        if restart:
            self.isoname = [str(x) for x in self.isolib_db]
            self.isozai = self.isozai_db

            self.get_mat_def()
            self.number_of_isotopes = len(self.isoname)

            self.keff = self.keff_eoc_db[0, :]
            # set past time
            # !! this time thing should be made certain
            self.current_step = np.amax(np.nonzero(self.keff)) + 1
            # resize datasets
            self.keff_eoc_db.resize((2, self.steps + self.current_step))
            self.keff_boc_db.resize((2, self.steps + self.current_step))
            shape = (self.steps + self.current_step +
                     1, self.number_of_isotopes)
            self.driver_before_db.resize(shape)
            self.driver_after_db.resize(shape)
            self.driver_refill_tank_db.resize(shape)

            self.blanket_before_db.resize(shape)
            self.blanket_after_db.resize(shape)
            self.blanket_refill_tank_db.resize(shape)

            self.waste_tank_db.resize(shape)
            self.fissile_tank_db.resize(shape)


            # write new material file
            self.core = {}
            self.core[self.driver_mat_name] = self.driver_after_db[self.current_step - 1]
            self.core[self.blanket_mat_name] = self.blanket_after_db[self.current_step - 1]
            self.write_mat_file()

    def read_res(self, moment):
        """ Reads SERPENT output .res file   

        Parameters:
        -----------
        moment: int
            moment of depletion step (0 for BOC and 1 for EOC)

        Returns:
        --------
        [mean_keff, uncertainty_keff]
        """
        res_filename = os.path.join(self.input_file + "_res.m")
        count = 0
        with open(res_filename, 'r') as f:
            lines = f.readlines()
            for line in lines:
                if 'IMP_KEFF' in line:
                    line = line.split('=')[1]
                    line = line.split('[')[1]
                    line = line.split(']')[0]
                    line = line.split()
                    keff = [float(line[0]), float(line[1])]
                    if count == moment:
                        return keff
                    count += 1

    def read_dep(self, boc=False):
        """ Reads the SERPENT _dep.m file

        Parameters:
        -----------
        moment: int
            moment of depletion step (0 for BOC and 1 for EOC)
        mat_name: string
            name of material to return the composition of
        boc: bool
            if true, gets the boc composition

        Returns:
        --------
        dep_dict: dictionary
            key: material name
            value: dictionary
                key: isotope
                value: adens
        """
        dep_file = os.path.join('%s_dep.m' %self.input_file)
        with open(dep_file, 'r') as f:
            lines = f.readlines()
            self.dep_dict = OrderedDict({})
            read = False
            for line in lines:
                if 'MAT'in line and 'MDENS' in line:
                    key = line.split('_')[1]
                    read = True
                    self.dep_dict[key] = [0] * len(self.isoname)
                elif read and ';' in line:
                    read = False
                elif read:
                    z = line.split(' ')
                    # last burnup stage
                    indx = z.index('%')
                    mdens = z[indx-1]
                    if boc:
                        mdens = z[indx-2]
                    # the isotope name is at the end of the line.
                    name = z[-1].replace('\n', '')
                    # find index so that it doesn't change
                    try:
                        where_in_isoname = self.isoname.index(name)
                        self.dep_dict[key][where_in_isoname] = float(z[indx-1])
                    except ValueError:
                        if name not in ['total', 'data']:
                            print('THIS WAS NOT HERE %s' %name)
        for key,val in self.dep_dict.items():
            self.dep_dict[key] = np.array(val) 
        return self.dep_dict


    def write_mat_file(self):
        """ Writes the input fuel composition input file block

        Parameters:
        -----------

        Returns:
        --------
        null. creates SEPRENT input mat block text file
        """
        ana_keff_boc = self.read_res(0)
        ana_keff_eoc = self.read_res(1)
        not_in_lib = open('NOT_IN_LIB', 'w')
        matf = open(self.mat_file, 'w')
        matf.write('%% Step number # %i %f +- %f;%f +- %f \n' %
                   (self.current_step, ana_keff_boc[0], ana_keff_boc[1],
                    ana_keff_eoc[0], ana_keff_eoc[1]))
        for key, val in self.core.items():
            matf.write(self.mat_def_dict[key].replace('\n', '') + ' fix 09c 900\n')
            for indx, isotope in enumerate(self.isozai):
                # filter metastables
                if str(isotope)[-1] != '0':
                    continue
                # change name so it corresponds to temperature
                isotope = str(isotope)[:-1] + '.09c'
                # filter isotopes not in cross section library                
                mass_frac = -1.0 * (val[indx] / sum(val)) * 100
                if isotope not in self.lib_isos:
                    not_in_lib.write('%s\t\t%s\n' %(str(isotope), str(mass_frac)))
                    continue
                else:
                    matf.write('%s\t\t%s\n' %(str(isotope), str(mass_frac)))
        matf.close()


    def separate_fuel(self):
        """ separate fissile material from blanket,
            separate waste out of driver
        """
        self.core = self.read_dep()

        # make core values mass by multiplying by volume
        self.core[self.driver_mat_name] = self.core[self.driver_mat_name] * self.driver_vol
        try:
            self.core[self.blanket_mat_name] = self.core[self.blanket_mat_name] * self.blanket_vol
        except:
            self.core[self.blanket_mat_name] = np.zeros(self.number_of_isotopes)
        # save pre-processing core mass
        self.core_mass = {}
        for key, val in self.core.items():
            self.core_mass[key] = sum(val)


        # record the depleted composition before reprocessing
        self.driver_before_db[self.current_step, :] = self.core[self.driver_mat_name]
        self.blanket_before_db[self.current_step, :] = self.core[self.blanket_mat_name]


        # waste / fissile tank db initialization
        self.waste_tank_db[self.current_step, :] = self.waste_tank_db[self.current_step-1, :]
        self.fissile_tank_db[self.current_step, :] = self.fissile_tank_db[self.current_step-1, :]

        # removal first
        for group, scheme in self.rep_scheme.items():
            iso_indx = self.find_iso_indx(scheme['element'])
            if scheme['to'] == 'waste':
                # things to dump out
                self.waste_tank_db[self.current_step, :] += self.remove_iso(iso_indx,
                                                                            scheme['eff'], scheme['from'])
                print('REMOVING %f kg of %s FROM %s' %(self.removed_qty, group, scheme['from']))
            else:
                continue

        # get mass lacking in reactor after reprocessing out waste
        self.core_space = {}
        for mat, val in self.core.items():
            self.core_space[mat] = self.core_mass[mat] - sum(val)

        # move things around (fissile to driver)
        for group, scheme in self.rep_scheme.items():
            if scheme['to'] != 'waste' and scheme['from'] != 'fertile':
                removed = self.remove_iso(iso_indx, scheme['eff'], scheme['from'])
                print('REMOVING %f kg of %s FROM %s' %(self.removed_qty, group, scheme['from']))
                # if the movement flow is more than the space in the destination,
                if sum(removed) > self.core_space[scheme['to']]:
                    removed_comp = removed / sum(removed)
                    self.core[scheme['to']] += removed_comp * self.core_space[scheme['to']]
                    print('MOVING %f kg of %s FROM %s TO %s ' %(self.core_space[scheme['to']], group, scheme['from'], scheme['to']))
                    # move rest to fissile tank
                    self.fissile_tank_db[self.current_step, :] += removed_comp * (sum(removed) - self.core_space[scheme['to']])
                    print('MOVING %f kg of %s FROM %s TO FISSILE TANK' %(self.core_space[scheme['to']], group, scheme['from']))                

    def refuel(self):
        """ After separating out fissile and waste material,
            this function refuels the salt with fissile and fertile
            material
        """
        # refill tank db initialization
        self.driver_refill_tank_db[self.current_step, :] = self.driver_refill_tank_db[self.current_step-1, :]
        self.blanket_refill_tank_db[self.current_step, :] = self.blanket_refill_tank_db[self.current_step-1, :]


        for group, scheme in self.rep_scheme.items():
            if scheme['from'] != 'fertile':
                continue
            else:
                qty_to_fill = self.core_mass[scheme['to']] - sum(self.core[scheme['to']])
                for indx, frac in enumerate(scheme['comp']):
                    isoid = self.find_iso_indx(scheme['element'][indx])
                    self.refill(isoid, qty_to_fill*frac, scheme['to'])
                    print('ADDING IN %f kg of %s to %s' %(qty_to_fill * frac, scheme['element'][indx], scheme['to']))

    def reactivity_control(self):
        """ Controls fraction of fissile material
            input into core to control keff into
            a range
        """
        # check EOC KEFF for determining fissile_add_back_frac

        self.eoc_keff = self.read_res(1)
        # how much pu we lost:
        pu = self.find_iso_indx(['Pu'])
        pu_loss = self.driver_before_db[self.current_step, pu] - self.driver_after_db[self.current_step-1, pu]
        pu_loss = sum(pu_loss)
        pu_avail = sum(self.fissile_tank_db[self.current_step, :])
        print('EOC KEFF IS %f +- %f' %(self.eoc_keff[0], self.eoc_keff[1]))
        
        if self.eoc_keff[0] > 1.05:
            print('KEFF IS TOO HIGH: NOT PUTTING ANY MORE PU IN DRIVER\n')
            qty = 0
        elif self.eoc_keff[0] <= 1.05 and self.eoc_keff[0] > 1.01:
            print('KEFF IS IN A GOOD SPOT: PUTTING THE AMOUNT LOST FROM PREV DEPLETION\n')
            qty = min(pu_avail, pu_loss)
        elif self.eoc_keff[0] <= 1.01:
            print('KEFF IS LOW: PUTTING IN 1.5 TIMES PU THAN PREIVOUS STEP:')
            qty = min(self.prev_qty * 1.5, pu_avail)
        if qty == pu_avail:
            print('NOT ENOUGH PU AVAILABLE: PUTTING THE MAXIMUM AMOUNT AVAILABLE')

        self.prev_qty = qty
        return qty

    def record_db(self):
        """ Records the processed fuel composition, Keff values,
            waste tank composition to database
        """
        self.keff_eoc_db[:, self.current_step - 1] = self.read_res(1)
        self.keff_boc_db[:, self.current_step - 1] = self.read_res(0)

        self.driver_after_db[self.current_step, :] = self.core[self.driver_mat_name]
        self.blanket_after_db[self.current_step, :] = self.core[self.blanket_mat_name]

        self.f.close()

    def run_serpent(self):
        """ Runs SERPENT with subprocess with the given parameters"""
        # !why a string not a boolean
        if self.bw:
            args = ('aprun', '-n', str(self.nodes), '-d', str(32),
                    self.exec_path,
                    '-omp', str(32), self.input_file)
        else:
            args = (self.exec_path,
                    '-omp', str(self.cores), self.input_file)
        print('RUNNNIN')
        try:
            output = subprocess.check_output(args)
        except subprocess.CalledProcessError as e:
            print (e.output)
            raise ValueError('\nSEPRENT FAILED\n')
        print('DONES')

    def remove_iso(self, target_iso, removal_eff, region):
        """ Removes isotopes with given removal efficiency

        Parameters:
        -----------
        target_iso: array
            array  of indices for isotopes to remove from core
        removal_eff: float
            removal efficiency (max 1)
        region: string
            region to perform action on

        Returns:
        --------
        tank_stream: array
            array of adens of removed material
        """
        self.removed_qty = 0
        tank_stream = np.zeros(self.number_of_isotopes)
        for iso in target_iso:
            tank_stream[iso] = self.core[region][iso] * removal_eff
            self.core[region][iso] = (1 - removal_eff) * self.core[region][iso]
            # print('REMOVING %f GRAMS OF %s FROM %s' %(self.core[region][iso], self.isoname[iso], region))
        self.removed_qty = sum(tank_stream)
        return tank_stream

    def refill(self, refill_iso, delta, region):
        """ Refills isotope with target rate of refuel

        Parameters:
        -----------
        refill_iso: array
            array of indices for isotopes to be refilled
        delta: float
            amount to be refilled
        region: string
            region to perform action on


        Returns:
        --------
        null.
        """
        for iso in refill_iso:
            self.core[region][iso] = self.core[region][iso] + delta
            # print('REFILLING %f GRAMS OF %s TO %s' %(delta, self.isoname[iso], region))
            if region == self.driver_mat_name:
                self.driver_refill_tank_db[self.current_step, iso] -= delta
            elif region == self.blanket_mat_name:
                self.blanket_refill_tank_db[self.current_step, iso] -= delta

    def maintain_const(self, target_isotope, target_qty, region):
        """ Maintains the constant amount of a target isotope

        Parameters:
        -----------
        target_isotope: array
            array of indices for isotopes to be refilled
        target_qty: float
            quantity to be satisfied
        region: string
            region to perform action on

        Returns:
        --------
        null.
        """
        tank_stream = np.zeros(self.number_of_isotopes)
        for iso in target_isotope:
            tank_stream[iso] = self.core[region][iso] - target_qty
            self.core[region][iso] = tartget_qty
        return tank_stream

    def start_sequence(self):
        """ checks restart and preexisting file
            copies initial mat file to predefined mat file name
        """
        if self.restart and os.path.isfile(self.mat_file):
            try:
                self.f = h5py.File(self.db_file, 'r+')
            except:
                raise ValueError('HDF5 File does not exist.\n'
                                 'Are you sure you want to restart?')
            self.reopen_db(True)
            self.steps += self.current_step

        else:
            if os.path.isfile(self.db_file):
                print('File already exists: the file is moved to %s' %self.db_file.replace('.hdf5', '_old.hdf5'))
                os.rename(self.db_file, self.db_file.replace('.hdf5', '_old.hdf5'))
            print('Copying %s to %s so the initial material file is unchanged..'
                  %(self.init_mat_file, self.mat_file))
            shutil.copy(self.init_mat_file, self.mat_file)

    def main(self):
        """ Core of saltproc: moves forward in timesteps,
            run serpent, process fuel, record to db, and repeats
        """
        self.start_sequence()

        while self.current_step < self.steps:
            print('Cycle number of %i of %i steps' %
                  (self.current_step + 1, self.steps))
            self.run_serpent()
            if self.current_step == 0:
                # intializing db to get all arrays for calculation
                self.init_db()
            else:
                self.reopen_db(False)
            self.current_step += 1
            self.separate_fuel()
            self.refuel()
            self.write_mat_file()

            ### this is to check if serpent is running
            u235_id = self.find_iso_indx('U235')
            print(self.driver_before_db[self.current_step, u235_id])
            self.record_db()

        print('End of Saltproc.')<|MERGE_RESOLUTION|>--- conflicted
+++ resolved
@@ -20,15 +20,9 @@
 
     def __init__(self, steps, cores, nodes, bw, exec_path, restart=False,
                  input_file='core', db_file='db_saltproc.hdf5',
-<<<<<<< HEAD
-                 mat_file='iter_mat_file', init_mat_file='init_mat_file', 
-                 driver_mat_name='fuel', blanket_mat_name='blank',
-                 blanket_vol=1, driver_vol=1, rep_scheme={}):
-=======
                  mat_file='fuel_comp', init_mat_file='init_mat_file', 
                  driver_mat_name='fuel', blanket_mat_name='',
                  blanket_vol=0, driver_vol=1, rep_scheme={}):
->>>>>>> 52e280fa
         """ Initializes the class
 
         Parameters:
@@ -84,12 +78,9 @@
         self.get_library_isotopes()
         self.prev_qty = 1
         self.rep_scheme_init(rep_scheme)
-<<<<<<< HEAD
         self.two_region = True
 	if blanket_mat_name == '':
-=======
         if blanket_mat_name == '':
->>>>>>> 52e280fa
             self.two_region = False
 	
 
